--- conflicted
+++ resolved
@@ -1,6 +1,5 @@
 # Changelog
 
-<<<<<<< HEAD
 ### 2.0.0 (TBD)
 
 * **New Features:**
@@ -19,11 +18,10 @@
   * Update widgets at midnight (@KristianTashkov)
 * **Refactoring:**
   * Convert files to Kotlin (@olegivo)
-=======
+
 ### 1.8.10 (Nov 26, 2020)
 
 * Update translations
->>>>>>> 1bb6ad41
 
 ### 1.8.9 (Nov 18, 2020)
 
