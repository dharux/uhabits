--- conflicted
+++ resolved
@@ -1,8 +1,5 @@
 # Changelog
 
-<<<<<<< HEAD
-### 1.7.8 (September 30, 2017)
-=======
 ### 1.7.8 (April 21, 2018)
 
 * Add support for adaptive icons (Oreo)
@@ -10,7 +7,6 @@
 * Update translations
 
 ### 1.7.7 (September 30, 2017)
->>>>>>> ce277731
 
 * Fix bug that caused reminders to show repeatedly on DST changes
 
