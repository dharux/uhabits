--- conflicted
+++ resolved
@@ -18,15 +18,12 @@
             proguardFiles getDefaultProguardFile('proguard-android.txt'), 'proguard-rules.pro'
         }
     }
-<<<<<<< HEAD
     buildToolsVersion '26.0.2'
-=======
 
     compileOptions {
         targetCompatibility JavaVersion.VERSION_1_8
         sourceCompatibility JavaVersion.VERSION_1_8
     }
->>>>>>> bf8c14fc
 }
 
 dependencies {
