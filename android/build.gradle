--- conflicted
+++ resolved
@@ -5,12 +5,10 @@
     }
 
     dependencies {
-        classpath 'com.android.tools.build:gradle:3.5.1'
+        classpath 'com.android.tools.build:gradle:3.0.0'
+        classpath 'com.neenbedankt.gradle.plugins:android-apt:1.8'
         classpath 'com.getkeepsafe.dexcount:dexcount-gradle-plugin:0.6.4'
-<<<<<<< HEAD
-=======
         classpath 'com.neenbedankt.gradle.plugins:android-apt:1.8'
->>>>>>> 2fb91686
         classpath 'org.jacoco:org.jacoco.core:0.8.4'
         classpath "org.jetbrains.kotlin:kotlin-gradle-plugin:$KOTLIN_VERSION"
         classpath 'org.ajoberstar:grgit:1.5.0'
