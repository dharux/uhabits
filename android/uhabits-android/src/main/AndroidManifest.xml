--- conflicted
+++ resolved
@@ -1,12 +1,4 @@
 <?xml version="1.0" encoding="utf-8"?>
-<<<<<<< HEAD
-<manifest xmlns:android="http://schemas.android.com/apk/res/android"
-    package="org.isoron.uhabits">
-
-    <uses-permission android:name="android.permission.VIBRATE" />
-    <uses-permission android:name="android.permission.RECEIVE_BOOT_COMPLETED" />
-    <uses-permission android:name="android.permission.INTERNET" />
-=======
 <!--
   ~ Copyright (C) 2016 Álinson Santos Xavier <isoron@gmail.com>
   ~
@@ -25,15 +17,11 @@
   ~ You should have received a copy of the GNU General Public License along
   ~ with this program. If not, see <http://www.gnu.org/licenses/>.
 -->
-<manifest
-    package="org.isoron.uhabits"
-    xmlns:android="http://schemas.android.com/apk/res/android">
-
-    <uses-permission android:name="android.permission.VIBRATE"/>
-
-    <uses-permission android:name="android.permission.RECEIVE_BOOT_COMPLETED"/>
-
->>>>>>> 38fb37cd
+<manifest xmlns:android="http://schemas.android.com/apk/res/android"
+    package="org.isoron.uhabits">
+
+    <uses-permission android:name="android.permission.VIBRATE" />
+    <uses-permission android:name="android.permission.RECEIVE_BOOT_COMPLETED" />
     <uses-permission android:name="android.permission.ACCESS_NETWORK_STATE" />
 
     <application
@@ -277,15 +265,6 @@
                 android:name="android.support.FILE_PROVIDER_PATHS"
                 android:resource="@xml/file_paths" />
         </provider>
-<<<<<<< HEAD
-
-        <service
-            android:name=".sync.SyncService"
-            android:enabled="true"
-            android:exported="false" />
-
-=======
->>>>>>> 38fb37cd
     </application>
 
 </manifest>