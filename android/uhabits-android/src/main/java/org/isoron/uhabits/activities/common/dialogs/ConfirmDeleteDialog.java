/*
 * Copyright (C) 2016 Álinson Santos Xavier <isoron@gmail.com>
 *
 * This file is part of Loop Habit Tracker.
 *
 * Loop Habit Tracker is free software: you can redistribute it and/or modify
 * it under the terms of the GNU General Public License as published by the
 * Free Software Foundation, either version 3 of the License, or (at your
 * option) any later version.
 *
 * Loop Habit Tracker is distributed in the hope that it will be useful, but
 * WITHOUT ANY WARRANTY; without even the implied warranty of MERCHANTABILITY
 * or FITNESS FOR A PARTICULAR PURPOSE. See the GNU General Public License for
 * more details.
 *
 * You should have received a copy of the GNU General Public License along
 * with this program. If not, see <http://www.gnu.org/licenses/>.
 */

package org.isoron.uhabits.activities.common.dialogs;

import android.content.*;
import android.content.res.*;

import androidx.annotation.*;
import androidx.appcompat.app.*;

import org.isoron.uhabits.R;
import org.isoron.uhabits.core.ui.callbacks.*;
import org.isoron.uhabits.inject.*;

/**
 * Dialog that asks the user confirmation before executing a delete operation.
 */
public class ConfirmDeleteDialog extends AlertDialog
{
<<<<<<< HEAD
    public ConfirmDeleteDialog(@Provided @ActivityContext Context context,
                                  @NonNull OnConfirmedCallback callback,
                                  int quantity)
=======
    public ConfirmDeleteDialog(@ActivityContext Context context,
                               @NonNull OnConfirmedCallback callback,
                               int quantity)
>>>>>>> 6f2b2ab8
    {
        super(context);
        Resources res = context.getResources();
        setTitle(res.getQuantityString(R.plurals.delete_habits_title, quantity));
        setMessage(res.getQuantityString(R.plurals.delete_habits_message, quantity));
        setButton(BUTTON_POSITIVE,
                res.getString(R.string.yes),
                (dialog, which) -> callback.onConfirmed()
        );
        setButton(BUTTON_NEGATIVE,
                res.getString(R.string.no),
                (dialog, which) -> { }
        );
    }
}<|MERGE_RESOLUTION|>--- conflicted
+++ resolved
@@ -34,15 +34,9 @@
  */
 public class ConfirmDeleteDialog extends AlertDialog
 {
-<<<<<<< HEAD
-    public ConfirmDeleteDialog(@Provided @ActivityContext Context context,
-                                  @NonNull OnConfirmedCallback callback,
-                                  int quantity)
-=======
     public ConfirmDeleteDialog(@ActivityContext Context context,
                                @NonNull OnConfirmedCallback callback,
                                int quantity)
->>>>>>> 6f2b2ab8
     {
         super(context);
         Resources res = context.getResources();
