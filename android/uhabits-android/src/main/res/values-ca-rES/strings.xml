<?xml version="1.0" encoding="utf-8"?>
<!--
  ~ Copyright (C) 2016 Álinson Santos Xavier <isoron@gmail.com>
  ~
  ~ This file is part of Loop Habit Tracker.
  ~
  ~ Loop Habit Tracker is free software: you can redistribute it and/or modify
  ~ it under the terms of the GNU General Public License as published by the
  ~ Free Software Foundation, either version 3 of the License, or (at your
  ~ option) any later version.
  ~
  ~ Loop Habit Tracker is distributed in the hope that it will be useful, but
  ~ WITHOUT ANY WARRANTY; without even the implied warranty of MERCHANTABILITY
  ~ or FITNESS FOR A PARTICULAR PURPOSE. See the GNU General Public License for
  ~ more details.
  ~
  ~ You should have received a copy of the GNU General Public License along
  ~ with this program. If not, see <http://www.gnu.org/licenses/>.
  -->
<resources>
    <string name="app_name">Loop - Hàbit Rastrejador</string>
    <string name="main_activity_title">Hàbits</string>
    <string name="action_settings">Configuració</string>
    <string name="edit">Editar</string>
    <string name="delete">Esborrar</string>
    <string name="archive">Arxivar</string>
    <string name="unarchive">Treure de l\'arxiu</string>
    <string name="add_habit">Afegir hàbit</string>
    <string name="color_picker_default_title">Canviar color</string>
    <string name="toast_habit_created">Hàbit creat.</string>
    <string name="toast_habit_deleted">Hàbits esborrats.</string>
    <string name="toast_habit_changed">Hàbit modificat.</string>
    <string name="toast_habit_archived">Hàbits arxivats.</string>
    <string name="toast_habit_unarchived">Hàbits trets de l\'arxiu.</string>
    <string name="overview">Visió general</string>
    <string name="habit_strength">Fortalesa de l\'hàbit</string>
    <string name="history">Història</string>
    <string name="clear">Netejar</string>
<<<<<<< HEAD
    <string name="times_every">vegades en</string>
=======
>>>>>>> 1bb6ad41
    <string name="days">dies</string>
    <string name="reminder">Recordatori</string>
    <string name="save">Desar</string>
    <string name="streaks">Ratxa</string>
    <string name="no_habits_found">No tens hàbits actius</string>
    <string name="long_press_to_toggle">Prem i manté per a marcar o desmarcar</string>
    <string name="reminder_off">Desactivat</string>
    <string name="create_habit">Crear hàbit</string>
    <string name="edit_habit">Editar hàbit</string>
    <string name="check">Revisar</string>
    <string name="snooze">Més tard</string>
    <string name="intro_title_1">Benvingut</string>
    <string name="intro_description_1">Loop Habit Tracker t\'ajuda a crear i mantenir bons hàbits</string>
    <string name="intro_title_2">Crear alguns hàbits nous</string>
    <string name="intro_description_2">Cada dia, després de complir el teu hàbit, posa una marca amb l\'aplicació.</string>
    <string name="intro_title_4">Segueix el teu progrès</string>
    <string name="intro_description_4">Els gràfics detallats et mostren com han mirollat els teus hàbits al llarg del temps</string>
    <string name="interval_15_minutes">15 minuts</string>
    <string name="interval_30_minutes">30 minuts</string>
    <string name="interval_1_hour">1 hora</string>
    <string name="interval_2_hour">2 hores</string>
    <string name="interval_4_hour">4 hores</string>
    <string name="interval_8_hour">8 hores</string>
    <string name="interval_24_hour">24 hores</string>
    <string name="interval_always_ask">Pregunta sempre</string>
    <string name="interval_custom">Personalitza...</string>
    <string name="pref_toggle_title">Activar/desactivar repeticions prement curt</string>
    <string name="pref_toggle_description">Posar les marques de verificació amb un sol toc enlloc de prémer i mantenir. Més adequat, però pot causar activacions accidentals.</string>
    <string name="pref_snooze_interval_title">Interval d\'endarreriment en recordatoris</string>
    <string name="pref_rate_this_app">Valora aquesta app a Google Play</string>
    <string name="pref_send_feedback">Enviar resposta al desenvolupador</string>
    <string name="pref_view_source_code">Veure codi font a Github</string>
    <string name="links">Enllaços</string>
    <string name="name">Nom</string>
    <string name="settings">Ajustaments</string>
    <string name="snooze_interval">Interval d\'endarreriment</string>
    <string name="select_snooze_delay">Selecciona el retard de l\'endarreriment</string>
    <string name="hint_title">Ho sabies?</string>
    <string name="hint_drag">Per a ordenar les entrades, prem i mantè sobre el nom de l\'hàbit, després arrossega\'l al lloc correcte.</string>
    <string name="hint_landscape">Pots veure més dies posant el teu telèfon en orientació apaisada.</string>
    <string name="delete_habits">Esborrar hàbits</string>
    <string name="delete_habits_message">Els hàbits seran esborrats permanentment. Aquesta acció no es pot desfer.</string>
    <string name="habit_not_found">Hàbit suprimit / no trobat</string>
    <string name="weekends">Caps de setmana</string>
    <string name="any_weekday">Dilluns a divendres</string>
    <string name="any_day">Qualsevol dia de la setmana</string>
    <string name="select_weekdays">Selecciona els dies</string>
    <string name="export_to_csv">Exportar a CSV</string>
    <string name="done_label">Fet</string>
    <string name="clear_label">Treure</string>
    <string name="select_hours">Selecciona les hores</string>
    <string name="select_minutes">Selecciona els minuts</string>
    <string name="about">En quant a</string>
    <string name="translators">Traductors</string>
    <string name="developers">Desenvolupadors</string>
    <string name="version_n">Versió %s</string>
    <string name="frequency">Freqüència</string>
    <string name="checkmark">Marca</string>
    <string name="best_streaks">Millors ratxes</string>
    <string name="every_day">Cada dia</string>
    <string name="every_week">Cada setmana</string>
    <string name="help">Ajuda i Preguntes Freqüents</string>
    <string name="could_not_export">Error exportant dades.</string>
    <string name="could_not_import">Error important dades.</string>
    <string name="file_not_recognized">Fitxer no reconegut.</string>
    <string name="habits_imported">Hàbits importats correctament.</string>
    <string name="import_data">Importar dades</string>
    <string name="export_full_backup">Exportar còpia de seguretat sencera</string>
    <string name="import_data_summary">Suporta còpies de seguretat exportades per aquesta app, també fitxers generats per Tickmate, HabitBull o Rewire. Mira les Preguntes Freqüents per a més informació.</string>
    <string name="export_as_csv_summary">Genera fitxers que poden ser oberts per programari de fulles de càlcul, com ara Microsoft Excel o OpenOffice Calc. Aquest fitxer no pot tornar-se a importar.</string>
    <string name="export_full_backup_summary">Genera un fitxer que contè totes les teves dades. Aquest fitxer pot tornar-se a importar.</string>
    <string name="bug_report_failed">Ha fallat la generació de l\'informe d\'error.</string>
    <string name="generate_bug_report">Generar informe d\'error</string>
    <string name="troubleshooting">Resolució de problemes</string>
    <string name="help_translate">Ajuda a traduïr aquesta app</string>
    <string name="night_mode">Mode nocturn</string>
    <string name="use_pure_black">Utilitzar negre pur en el mode nocturn</string>
    <string name="pure_black_description">Reemplaça fons grisos per negre pur en el mode nocturn. Redueix consum de bateria en telèfons amb pantalla AMOLED.</string>
    <string name="interface_preferences">Interfície</string>
    <string name="reverse_days">Ordre invers de dies</string>
    <string name="reverse_days_description">Mostra els dies en ordre invers en la pantalla principal</string>
    <string name="day">Dia</string>
    <string name="week">Setmana</string>
    <string name="month">Mes</string>
    <string name="quarter">Quatrimestre</string>
    <string name="year">Any</string>
    <string name="total">Total</string>
<<<<<<< HEAD
    <!-- Different types of habits -->
    <!-- Middle part of the sentence '1 time in xx days' -->
=======
    <string name="yes_or_no">Sí o No</string>
>>>>>>> 1bb6ad41
    <string name="every_x_days">Cada %d dies</string>
    <string name="every_x_weeks">Cada %d setmanes</string>
    <string name="score">Puntuació</string>
    <string name="reminder_sound">So de recordatori</string>
    <string name="none">Cap</string>
    <string name="filter">Filtre</string>
    <string name="hide_completed">Amaga completat</string>
    <string name="hide_archived">Amaga arxivades</string>
    <string name="sticky_notifications">Fer les notificacions enganxós</string>
    <string name="sticky_notifications_description">Evita les notificacions de ser pispat lluny.</string>
    <string name="led_notifications">Llum de notificació</string>
    <string name="led_notifications_description">Mostra una llum parpallejant per als recordatoris. Només disponible en telèfons amb llums de notificació LED.</string>
    <string name="repair_database">Base de dades de reparació</string>
    <string name="database_repaired">Reparar base de dades.</string>
    <string name="uncheck">Desmarca</string>
    <string name="toggle">Canvia</string>
    <string name="action">Acció</string>
    <string name="habit">Hàbit</string>
    <string name="sort">Ordenar</string>
    <string name="manually">Manualment</string>
    <string name="by_name">Per nom</string>
    <string name="by_color">Pel color</string>
    <string name="by_score">Per marcador</string>
    <string name="export">Exportar</string>
    <string name="long_press_to_edit">Prémer i mantenir per a canviar el valor</string>
    <string name="change_value">Canviar el valor</string>
    <string name="calendar">Calendari</string>
    <string name="unit">Unitat</string>
    <string name="example_question_boolean">p.e. Has fet exercici avui?</string>
    <string name="question">Pregunta</string>
    <string name="target">Objectiu</string>
    <string name="yes">Sí</string>
    <string name="no">No</string>
    <string name="customize_notification_summary">Canviar so, vibració, llum i altres ajustaments de notificacions</string>
    <string name="customize_notification">Personalitzar les notificacions</string>
    <string name="pref_view_privacy">Veure la política de privadesa</string>
    <string name="view_all_contributors">Veure tots els col·laboradors&#8230;</string>
    <string name="database">Base de dades</string>
    <string name="widget_opacity_title">Opacitat del giny</string>
    <string name="widget_opacity_description">Fa que els ginys siguin més transparents o més opacs a la pantalla d\'inici.</string>
    <string name="first_day_of_the_week">Primer dia de la setmana</string>
    <string name="default_reminder_question">Has completat aquest hàbit avui?</string>
    <string name="notes">Notes</string>
    <string name="example_notes">Opcional</string>
    <string name="yes_or_no_example">Per exemple, us heu despertat aviat? Heu fet exercici? Heu jugat a escacs?</string>
    <string name="measurable">Mesurable</string>
    <string name="measurable_example" comment="Feel free to replace &quot;miles&quot; by &quot;km&quot;">Per exemple, quants quilòmetres heu recorregut avui? Quantes pàgines heu llegit? Quantes calories heu menjat?</string>
    <string name="x_times_per_week">%d vegades per setmana</string>
    <string name="x_times_per_month">%d vegades al mes</string>
    <string name="yes_or_no_short_example">Ex. Exercici</string>
    <string name="color">Color</string>
    <string name="example_target">ex. 15</string>
    <string name="measurable_short_example">Per exemple: córrer</string>
    <string name="measurable_question_example" comment="Feel free to replace &quot;miles&quot; by &quot;km&quot; if that is more common in your country">Per exemple, quants quilòmetres heu recorregut avui?</string>
    <string name="measurable_units_example" comment="Feel free to replace by &quot;km&quot; if that is more common in your country">per exemple, quilòmetres</string>
    <string name="every_month">Cada mes</string>
    <string name="validation_cannot_be_blank">No es pot deixar en blanc</string>
    <string name="today">Avui</string>
</resources><|MERGE_RESOLUTION|>--- conflicted
+++ resolved
@@ -36,10 +36,6 @@
     <string name="habit_strength">Fortalesa de l\'hàbit</string>
     <string name="history">Història</string>
     <string name="clear">Netejar</string>
-<<<<<<< HEAD
-    <string name="times_every">vegades en</string>
-=======
->>>>>>> 1bb6ad41
     <string name="days">dies</string>
     <string name="reminder">Recordatori</string>
     <string name="save">Desar</string>
@@ -127,12 +123,7 @@
     <string name="quarter">Quatrimestre</string>
     <string name="year">Any</string>
     <string name="total">Total</string>
-<<<<<<< HEAD
-    <!-- Different types of habits -->
-    <!-- Middle part of the sentence '1 time in xx days' -->
-=======
     <string name="yes_or_no">Sí o No</string>
->>>>>>> 1bb6ad41
     <string name="every_x_days">Cada %d dies</string>
     <string name="every_x_weeks">Cada %d setmanes</string>
     <string name="score">Puntuació</string>
