--- conflicted
+++ resolved
@@ -36,10 +36,6 @@
     <string name="habit_strength">Stärke</string>
     <string name="history">Verlauf</string>
     <string name="clear">Löschen</string>
-<<<<<<< HEAD
-    <string name="times_every">Mal in</string>
-=======
->>>>>>> 1bb6ad41
     <string name="days">Tagen</string>
     <string name="reminder">Erinnerung</string>
     <string name="save">Speichern</string>
@@ -128,10 +124,6 @@
     <string name="year">Jahr</string>
     <string name="total">Gesamt</string>
     <string name="yes_or_no">Ja / Nein</string>
-<<<<<<< HEAD
-    <!-- Middle part of the sentence '1 time in xx days' -->
-=======
->>>>>>> 1bb6ad41
     <string name="every_x_days">Alle %d Tage</string>
     <string name="every_x_weeks">Alle %d Wochen</string>
     <string name="score">Wertung</string>
