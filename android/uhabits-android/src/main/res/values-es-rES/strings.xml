--- conflicted
+++ resolved
@@ -36,10 +36,6 @@
     <string name="habit_strength">Fuerza del hábito</string>
     <string name="history">Historial</string>
     <string name="clear">Borrar</string>
-<<<<<<< HEAD
-    <string name="times_every">veces cada</string>
-=======
->>>>>>> 1bb6ad41
     <string name="days">días</string>
     <string name="reminder">Recordatorio</string>
     <string name="save">Guardar</string>
@@ -128,10 +124,6 @@
     <string name="year">Año</string>
     <string name="total">Total</string>
     <string name="yes_or_no">Sí / No</string>
-<<<<<<< HEAD
-    <!-- Middle part of the sentence '1 time in xx days' -->
-=======
->>>>>>> 1bb6ad41
     <string name="every_x_days">Cada %d días</string>
     <string name="every_x_weeks">Cada %d semanas</string>
     <string name="score">Puntuación</string>
