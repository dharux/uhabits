--- conflicted
+++ resolved
@@ -36,10 +36,6 @@
     <string name="habit_strength">Kekuatan Kebiasaan</string>
     <string name="history">Riwayat</string>
     <string name="clear">Bersihkan</string>
-<<<<<<< HEAD
-    <string name="times_every">kali dalam</string>
-=======
->>>>>>> 1bb6ad41
     <string name="days">hari</string>
     <string name="reminder">Pengingat</string>
     <string name="save">Simpan</string>
@@ -127,12 +123,7 @@
     <string name="quarter">Kuartal</string>
     <string name="year">Tahun</string>
     <string name="total">Total</string>
-<<<<<<< HEAD
-    <!-- Different types of habits -->
-    <!-- Middle part of the sentence '1 time in xx days' -->
-=======
     <string name="yes_or_no">Ya atau Tidak</string>
->>>>>>> 1bb6ad41
     <string name="every_x_days">Setiap %d hari</string>
     <string name="every_x_weeks">Setiap %d minggu</string>
     <string name="score">Skor</string>
