<?xml version="1.0" encoding="utf-8"?>
<!--
  ~ Copyright (C) 2016 Álinson Santos Xavier <isoron@gmail.com>
  ~
  ~ This file is part of Loop Habit Tracker.
  ~
  ~ Loop Habit Tracker is free software: you can redistribute it and/or modify
  ~ it under the terms of the GNU General Public License as published by the
  ~ Free Software Foundation, either version 3 of the License, or (at your
  ~ option) any later version.
  ~
  ~ Loop Habit Tracker is distributed in the hope that it will be useful, but
  ~ WITHOUT ANY WARRANTY; without even the implied warranty of MERCHANTABILITY
  ~ or FITNESS FOR A PARTICULAR PURPOSE. See the GNU General Public License for
  ~ more details.
  ~
  ~ You should have received a copy of the GNU General Public License along
  ~ with this program. If not, see <http://www.gnu.org/licenses/>.
  -->
<resources>
    <string name="app_name">Loop Gewoonte tracker</string>
    <string name="main_activity_title">Gewoontes</string>
    <string name="action_settings">Instellingen</string>
    <string name="edit">Wijzig</string>
    <string name="delete">Verwijder</string>
    <string name="archive">Archiveer</string>
    <string name="unarchive">Dearchiveren</string>
    <string name="add_habit">Nieuwe gewoonte</string>
    <string name="color_picker_default_title">Verander kleur</string>
    <string name="toast_habit_created">Gewoonte aangemaakt.</string>
    <string name="toast_habit_deleted">Gewoontes verwijderd</string>
    <string name="toast_habit_changed">Gewoonte gewijzigd.</string>
    <string name="toast_habit_archived">Gewoontes gearchiveerd</string>
    <string name="toast_habit_unarchived">Gewoontes hersteld uit archief</string>
    <string name="overview">Overzicht</string>
    <string name="habit_strength">Gewoonte-sterkte</string>
    <string name="history">Geschiedenis</string>
    <string name="clear">Wis</string>
<<<<<<< HEAD
    <string name="times_every">keer in </string>
=======
>>>>>>> 1bb6ad41
    <string name="days">dagen</string>
    <string name="reminder">Herinnering</string>
    <string name="save">Opslaan</string>
    <string name="streaks">Reeksen</string>
    <string name="no_habits_found">Je hebt geen actieve gewoontes</string>
    <string name="long_press_to_toggle">Houdt ingedrukt om te selecteren of deselecteren</string>
    <string name="reminder_off">Uit</string>
<<<<<<< HEAD
    <string name="create_habit">Maak gewoonte aan</string>
=======
    <string name="create_habit">Gewoonte aanmaken</string>
>>>>>>> 1bb6ad41
    <string name="edit_habit">Wijzig gewoonte</string>
    <string name="check">Voltooid</string>
    <string name="snooze">Later</string>
    <string name="intro_title_1">Welkom</string>
    <string name="intro_description_1">Loop Habit Tracker helpt je om goede gewoontes te creëren en te onderhouden.</string>
    <string name="intro_title_2">Creëer enkele nieuwe gewoontes</string>
    <string name="intro_description_2">Plaats iedere dag, na het uitvoeren van jouw gewoonte, een vinkje in de app.</string>
    <string name="intro_title_4">Volg jouw voortgang</string>
    <string name="intro_description_4">Gedetailleerde grafieken tonen je hoe jouw gewoontes met de tijd verbeteren.</string>
    <string name="interval_15_minutes">15 minuten</string>
    <string name="interval_30_minutes">30 minuten</string>
    <string name="interval_1_hour">1 uur</string>
    <string name="interval_2_hour">2 uur</string>
    <string name="interval_4_hour">4 uur</string>
    <string name="interval_8_hour">8 uur</string>
    <string name="interval_24_hour">24 uur</string>
    <string name="interval_always_ask">Altijd vragen</string>
    <string name="interval_custom">Aangepast...</string>
    <string name="pref_toggle_title">Wijzig herhalingen door kort indrukken</string>
    <string name="pref_toggle_description">Zet vinkjes met een enkel tikje in plaats van ingedrukt houden. Handiger, maar kan onbedoelde wijzigingen veroorzaken.</string>
    <string name="pref_snooze_interval_title">Snooze interval voor herinneringen</string>
    <string name="pref_rate_this_app">Beoordeel deze app in Google Play</string>
    <string name="pref_send_feedback">Stuur feedback aan de ontwikkelaar</string>
    <string name="pref_view_source_code">Bekijk de broncode op GitHub</string>
    <string name="links">Links</string>
    <string name="name">Naam</string>
    <string name="settings">Instellingen</string>
    <string name="snooze_interval">Snooze interval</string>
    <string name="select_snooze_delay">Snooze vertraging selecteren</string>
    <string name="hint_title">Wist je dat?</string>
    <string name="hint_drag">Om de rijen te ordenen, houdt de gewoonte ingedrukt en sleep het naar de gewenste plek.</string>
    <string name="hint_landscape">Je kunt meer dagen zien door de telefoon in horizontale modus te zetten.</string>
    <string name="delete_habits">Verwijder gewoontes</string>
    <string name="delete_habits_message">De gewoontes zullen permanent verwijderd worden. Deze actie kan niet ongedaan gemaakt worden.</string>
    <string name="habit_not_found">Gewoonte verwijderd / niet gevonden</string>
    <string name="weekends">Weekends</string>
    <string name="any_weekday">Maandag tot vrijdag</string>
    <string name="any_day">Elke dag van de week</string>
    <string name="select_weekdays">Selecteer dagen</string>
    <string name="export_to_csv">Exporteer als CSV</string>
    <string name="done_label">Voltooid</string>
    <string name="clear_label">Wis</string>
    <string name="select_hours">Selecteer uren</string>
    <string name="select_minutes">Selecteer minuten</string>
    <string name="about">Over</string>
    <string name="translators">Vertalers</string>
    <string name="developers">Ontwikkelaars</string>
    <string name="version_n">Versie %s</string>
    <string name="frequency">Frequentie</string>
    <string name="checkmark">Vinkje</string>
    <string name="best_streaks">Beste reeksen</string>
    <string name="every_day">Iedere dag</string>
    <string name="every_week">Iedere week</string>
    <string name="help">Hulp en veelgestelde vragen</string>
    <string name="could_not_export">Het exporteren van de data is mislukt.</string>
    <string name="could_not_import">Importeren van data mislukt.</string>
    <string name="file_not_recognized">Bestand niet herkend.</string>
    <string name="habits_imported">Gewoontes succesvol geïmporteerd.</string>
    <string name="import_data">Importeer gegevens</string>
    <string name="export_full_backup">Exporteer volledige backup</string>
    <string name="import_data_summary">Ondersteunt volledige back-ups geëxporteerd door deze app, evenals bestanden die worden gegenereerd door Tickmate, HabitBull of Rewire. Zie FAQ voor meer informatie.</string>
    <string name="export_as_csv_summary">Genereert bestanden die geopend kunnen worden door spreadsheet software zoals Microsoft Excel of OpenOffice Calc. Dit bestand kan niet opnieuw worden geïmporteerd.</string>
    <string name="export_full_backup_summary">Genereert een bestand met al uw gegevens. Dit bestand kan ook terug geïmporteerd worden.</string>
    <string name="bug_report_failed">Het genereren van het foutenrapport is mislukt.</string>
    <string name="generate_bug_report">Genereer foutenrapport</string>
    <string name="troubleshooting">Probleemoplossing</string>
    <string name="help_translate">Help deze app te vertalen</string>
    <string name="night_mode">Nachtmodus</string>
    <string name="use_pure_black">Gebruik puur zwart bij nachtmodus</string>
    <string name="pure_black_description">Vervangt grijze achtergronden door puur zwart in nachtmodus. Vermindert batterijgebruik bij telefoons met AMOLED scherm.</string>
    <string name="interface_preferences">Interface</string>
    <string name="reverse_days">Omgekeerde volgorde van dagen</string>
    <string name="reverse_days_description">Toon dagen in omgekeerde volgorde op het hoofdscherm</string>
    <string name="day">Dag</string>
    <string name="week">Week</string>
    <string name="month">Maand</string>
    <string name="quarter">Kwartaal</string>
    <string name="year">Jaar</string>
    <string name="total">Totaal</string>
<<<<<<< HEAD
    <!-- Different types of habits -->
    <!-- Middle part of the sentence '1 time in xx days' -->
=======
    <string name="yes_or_no">Ja of Nee</string>
>>>>>>> 1bb6ad41
    <string name="every_x_days">Iedere %d dagen</string>
    <string name="every_x_weeks">Iedere %d weken</string>
    <string name="score">Score</string>
    <string name="reminder_sound">Herinneringsgeluid</string>
    <string name="none">Stil</string>
    <string name="filter">Filteren</string>
    <string name="hide_completed">Verberg voltooide</string>
    <string name="hide_archived">Verberg gearchiveerde</string>
    <string name="sticky_notifications">Maak meldingen persistent</string>
    <string name="sticky_notifications_description">Voorkom dat meldingen weggehaald kunnen worden.</string>
    <string name="led_notifications">Notificatie licht</string>
    <string name="led_notifications_description">Toont een knipperend licht voor herinneringen. Alleen beschikbaar in telefoons met LED-meldingsverlichting.</string>
    <string name="repair_database">Database repareren</string>
    <string name="database_repaired">Database gerepareerd.</string>
    <string name="uncheck">Deselecteren</string>
    <string name="toggle">Omkeren</string>
    <string name="action">Actie</string>
    <string name="habit">Gewoonte</string>
    <string name="sort">Sorteren</string>
    <string name="manually">Handmatig</string>
    <string name="by_name">Op naam</string>
    <string name="by_color">Op kleur</string>
    <string name="by_score">Op score</string>
    <string name="export">Exporteren</string>
    <string name="long_press_to_edit">Ingedrukt houden om de waarde te wijzigen</string>
    <string name="change_value">Waarde wijzigen</string>
    <string name="calendar">Kalender</string>
    <string name="unit">Eenheid</string>
    <string name="example_question_boolean">bijv. Heb je vandaag gesport?</string>
    <string name="question">Vraag</string>
    <string name="target">Doel</string>
    <string name="yes">Ja</string>
    <string name="no">Nee</string>
    <string name="customize_notification_summary">Wijzig geluid, trilling, licht en andere instellingen voor meldingen</string>
    <string name="customize_notification">Meldingen aanpassen</string>
    <string name="pref_view_privacy">Bekijk privacybeleid</string>
    <string name="view_all_contributors">Bekijk alle bijdragers&#8230;</string>
    <string name="database">Database</string>
    <string name="widget_opacity_title">Widget doorzichtigheid</string>
    <string name="widget_opacity_description">Maakt widgets transparanter of minder doorschijnend op je home screen.</string>
    <string name="first_day_of_the_week">Eerste dag van de week</string>
    <string name="default_reminder_question">Heb je deze gewoonte vandaag voltooid?</string>
    <string name="notes">Notities</string>
    <string name="example_notes">(Optioneel)</string>
    <string name="yes_or_no_example">bijv. Ben je vandaag vroeg wakker geworden? Heb je gesport? Heb je geschaakt?</string>
    <string name="measurable">Meetbaar</string>
    <string name="measurable_example" comment="Feel free to replace &quot;miles&quot; by &quot;km&quot;">bijv. Hoeveel kilometer heb je vandaag hardgelopen? Hoeveel pagina\'s heb je gelezen? Hoeveel calorieën heb je gegeten?</string>
    <string name="x_times_per_week">%d keer per week</string>
    <string name="x_times_per_month">%d keer per maand</string>
    <string name="yes_or_no_short_example">bijv. Sporten</string>
    <string name="color">Kleur</string>
    <string name="example_target">bijv. 15</string>
    <string name="measurable_short_example">bijv. Hardlopen</string>
    <string name="measurable_question_example" comment="Feel free to replace &quot;miles&quot; by &quot;km&quot; if that is more common in your country">bijv. Hoeveel kilometer heb je vandaag hardgelopen?</string>
    <string name="measurable_units_example" comment="Feel free to replace by &quot;km&quot; if that is more common in your country">bijv. kilometers</string>
    <string name="every_month">Elke maand</string>
    <string name="validation_cannot_be_blank">Mag niet leeg zijn</string>
    <string name="today">Vandaag</string>
</resources><|MERGE_RESOLUTION|>--- conflicted
+++ resolved
@@ -36,10 +36,6 @@
     <string name="habit_strength">Gewoonte-sterkte</string>
     <string name="history">Geschiedenis</string>
     <string name="clear">Wis</string>
-<<<<<<< HEAD
-    <string name="times_every">keer in </string>
-=======
->>>>>>> 1bb6ad41
     <string name="days">dagen</string>
     <string name="reminder">Herinnering</string>
     <string name="save">Opslaan</string>
@@ -47,11 +43,7 @@
     <string name="no_habits_found">Je hebt geen actieve gewoontes</string>
     <string name="long_press_to_toggle">Houdt ingedrukt om te selecteren of deselecteren</string>
     <string name="reminder_off">Uit</string>
-<<<<<<< HEAD
-    <string name="create_habit">Maak gewoonte aan</string>
-=======
     <string name="create_habit">Gewoonte aanmaken</string>
->>>>>>> 1bb6ad41
     <string name="edit_habit">Wijzig gewoonte</string>
     <string name="check">Voltooid</string>
     <string name="snooze">Later</string>
@@ -131,12 +123,7 @@
     <string name="quarter">Kwartaal</string>
     <string name="year">Jaar</string>
     <string name="total">Totaal</string>
-<<<<<<< HEAD
-    <!-- Different types of habits -->
-    <!-- Middle part of the sentence '1 time in xx days' -->
-=======
     <string name="yes_or_no">Ja of Nee</string>
->>>>>>> 1bb6ad41
     <string name="every_x_days">Iedere %d dagen</string>
     <string name="every_x_weeks">Iedere %d weken</string>
     <string name="score">Score</string>
