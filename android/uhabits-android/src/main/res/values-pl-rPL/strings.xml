--- conflicted
+++ resolved
@@ -36,10 +36,6 @@
     <string name="habit_strength">Siła nawyku</string>
     <string name="history">Historia</string>
     <string name="clear">Wyczyść</string>
-<<<<<<< HEAD
-    <string name="times_every">razy w</string>
-=======
->>>>>>> 1bb6ad41
     <string name="days">dni</string>
     <string name="reminder">Przypomnienie</string>
     <string name="save">Zapisz</string>
@@ -127,12 +123,7 @@
     <string name="quarter">Kwartał</string>
     <string name="year">Rok</string>
     <string name="total">Łącznie</string>
-<<<<<<< HEAD
-    <!-- Different types of habits -->
-    <!-- Middle part of the sentence '1 time in xx days' -->
-=======
     <string name="yes_or_no">Tak lub Nie</string>
->>>>>>> 1bb6ad41
     <string name="every_x_days">Co %d dni</string>
     <string name="every_x_weeks">Co %d tygodni</string>
     <string name="score">Wynik</string>
