<?xml version="1.0" encoding="utf-8"?>
<!--
  ~ Copyright (C) 2016 Álinson Santos Xavier <isoron@gmail.com>
  ~
  ~ This file is part of Loop Habit Tracker.
  ~
  ~ Loop Habit Tracker is free software: you can redistribute it and/or modify
  ~ it under the terms of the GNU General Public License as published by the
  ~ Free Software Foundation, either version 3 of the License, or (at your
  ~ option) any later version.
  ~
  ~ Loop Habit Tracker is distributed in the hope that it will be useful, but
  ~ WITHOUT ANY WARRANTY; without even the implied warranty of MERCHANTABILITY
  ~ or FITNESS FOR A PARTICULAR PURPOSE. See the GNU General Public License for
  ~ more details.
  ~
  ~ You should have received a copy of the GNU General Public License along
  ~ with this program. If not, see <http://www.gnu.org/licenses/>.
  -->
<resources>
    <string name="app_name">Loop - Acompanhador de Hábitos</string>
    <string name="main_activity_title">Hábitos</string>
    <string name="action_settings">Definições</string>
    <string name="edit">Editar</string>
    <string name="delete">Eliminar</string>
    <string name="archive">Arquivar</string>
    <string name="unarchive">Desarquivar</string>
    <string name="add_habit">Adicionar hábito</string>
<<<<<<< HEAD
    <string name="color_picker_default_title">Mudar cor</string>
    <string name="toast_habit_created">Hábito criado.</string>
    <string name="toast_habit_deleted">Hábito eliminado.</string>
    <string name="toast_habit_changed">Hábito modificado.</string>
    <string name="toast_habit_archived">Hábito arquivado.</string>
    <string name="toast_habit_unarchived">Hábito desarquivado.</string>
=======
    <string name="color_picker_default_title">Alterar a cor</string>
    <string name="toast_habit_created">Hábito criado</string>
    <string name="toast_habit_deleted">Hábito eliminado</string>
    <string name="toast_habit_changed">Hábito alterado</string>
    <string name="toast_habit_archived">Hábito arquivado</string>
    <string name="toast_habit_unarchived">Hábito desarquivado</string>
>>>>>>> 1bb6ad41
    <string name="overview">Visão geral</string>
    <string name="habit_strength">Pontuação</string>
    <string name="history">Histórico</string>
    <string name="clear">Limpar</string>
<<<<<<< HEAD
    <string name="times_every">vezes em</string>
=======
>>>>>>> 1bb6ad41
    <string name="days">dias</string>
    <string name="reminder">Lembrete</string>
    <string name="save">Guardar</string>
    <string name="streaks">Séries</string>
    <string name="no_habits_found">Não tem hábitos ativos</string>
    <string name="long_press_to_toggle">Mantenha pressionado para marcar ou desmarcar</string>
    <string name="reminder_off">Desligado</string>
    <string name="create_habit">Criar hábito</string>
    <string name="edit_habit">Editar hábito</string>
    <string name="check">Marcar</string>
    <string name="snooze">Mais logo</string>
    <string name="intro_title_1">Bem-vindo</string>
    <string name="intro_description_1">Loop é uma aplicação que o ajuda a criar e manter bons hábitos.</string>
    <string name="intro_title_2">Adicione alguns hábitos</string>
    <string name="intro_description_2">Todos os dias, após concluir o seu hábito, marque uma cruz na app.</string>
    <string name="intro_title_4">Acompanhe o seu progresso</string>
    <string name="intro_description_4">Gráficos mostram-lhe como os seus hábitos melhoraram ao longo do tempo.</string>
    <string name="interval_15_minutes">15 minutos</string>
    <string name="interval_30_minutes">30 minutos</string>
    <string name="interval_1_hour">1 hora</string>
    <string name="interval_2_hour">2 horas</string>
    <string name="interval_4_hour">4 horas</string>
    <string name="interval_8_hour">8 horas</string>
    <string name="interval_24_hour">24 horas</string>
    <string name="interval_always_ask">Perguntar sempre</string>
    <string name="interval_custom">Personalizar...</string>
    <string name="pref_toggle_title">Toque para alternar entre repetições</string>
    <string name="pref_toggle_description">Mais conveniente, mas pode causar toques acidentais</string>
    <string name="pref_snooze_interval_title">Intervalo da opção \'Mais Tarde\' nos lembretes</string>
    <string name="pref_rate_this_app">Avaliar a app no Google Play</string>
    <string name="pref_send_feedback">Enviar feedback ao programador</string>
    <string name="pref_view_source_code">Ver código-fonte no GitHub</string>
    <string name="links">Hiperligações</string>
    <string name="name">Nome</string>
    <string name="settings">Definições</string>
    <string name="snooze_interval">Intervalo da opção \'Mais Tarde\'</string>
    <string name="select_snooze_delay">Definir tempo de suspensão</string>
    <string name="hint_title">Sabia que?</string>
    <string name="hint_drag">Para reorganizar a lista, mantenha pressionado o nome do hábito e arraste-o para o lugar certo.</string>
    <string name="hint_landscape">Pode ver mais dias se utilizar o telemóvel em modo paisagem.</string>
    <string name="delete_habits">Apagar hábitos</string>
    <string name="delete_habits_message">Os hábitos serão permanentemente eliminados. Esta ação é irreversível.</string>
    <string name="habit_not_found">Hábito eliminado / não encontrado</string>
    <string name="weekends">Fins de Semana</string>
    <string name="any_weekday">Segunda a Sexta</string>
    <string name="any_day">Qualquer dia da semana</string>
    <string name="select_weekdays">Selecionar dias</string>
    <string name="export_to_csv">Exportar como CSV</string>
    <string name="done_label">Concluído</string>
    <string name="clear_label">Limpar</string>
    <string name="select_hours">Selecionar horas</string>
    <string name="select_minutes">Selecionar minutos</string>
    <string name="about">Sobre</string>
    <string name="translators">Tradutores</string>
    <string name="developers">Programadores</string>
    <string name="version_n">Versão %s</string>
    <string name="frequency">Frequência</string>
<<<<<<< HEAD
    <string name="checkmark">Cruz</string>
=======
    <string name="checkmark">Marca</string>
>>>>>>> 1bb6ad41
    <string name="best_streaks">Melhores séries</string>
    <string name="every_day">Todos os dias</string>
    <string name="every_week">Todas as semanas</string>
    <string name="help">Ajuda &amp; FAQ</string>
    <string name="could_not_export">Falha ao exportar dados.</string>
    <string name="could_not_import">Falha ao importar dados.</string>
    <string name="file_not_recognized">Ficheiro não reconhecido.</string>
    <string name="habits_imported">Hábitos importados com sucesso.</string>
    <string name="import_data">Importar dados</string>
    <string name="export_full_backup">Exportar cópia de segurança completa</string>
    <string name="import_data_summary">Suporta cópias de segurança completas exportadas por esta app, bem como ficheiros gerados pelo Tickmate, HabitBull ou Rewire. Veja as FAQ para mais informações.</string>
    <string name="export_as_csv_summary">Gera ficheiros que podem ser abertos por programas de folhas de cálculo, como o Microsoft Excel ou o OpenOffice Calc. Este ficheiro não pode ser importado novamente para a app.</string>
    <string name="export_full_backup_summary">Gera um ficheiro que contém todos os dados dos seus hábitos. Este ficheiro pode ser novamente importado para a app.</string>
    <string name="bug_report_failed">Falha a gerar relatório de erros.</string>
    <string name="generate_bug_report">Gerar relatório de erros</string>
    <string name="troubleshooting">Resolução de problemas</string>
    <string name="help_translate">Ajude a traduzir esta aplicação</string>
    <string name="night_mode">Modo noturno</string>
    <string name="use_pure_black">Usar preto puro no modo noturno</string>
    <string name="pure_black_description">Substitui os fundos cinzentos por pretos puros no modo noturno. Reduz a utilização da bateria em telemóveis com ecrã AMOLED.</string>
    <string name="interface_preferences">Interface</string>
    <string name="reverse_days">Inverter a ordem dos dias</string>
    <string name="reverse_days_description">Mostra os dias em ordem inversa na página principal</string>
    <string name="day">Dia</string>
    <string name="week">Semana</string>
    <string name="month">Mês</string>
    <string name="quarter">Trimestre</string>
    <string name="year">Ano</string>
    <string name="total">Total</string>
<<<<<<< HEAD
    <!-- Different types of habits -->
    <string name="yes_or_no">Sim / Não</string>
    <!-- Middle part of the sentence '1 time in xx days' -->
=======
    <string name="yes_or_no">Sim ou Não</string>
>>>>>>> 1bb6ad41
    <string name="every_x_days">A cada %d dias</string>
    <string name="every_x_weeks">A cada %d semanas</string>
    <string name="score">Pontuação</string>
    <string name="reminder_sound">Som do lembrete</string>
    <string name="none">Silencioso</string>
    <string name="filter">Filtro</string>
    <string name="hide_completed">Ocultar concluídos</string>
    <string name="hide_archived">Ocultar arquivado</string>
    <string name="sticky_notifications">Tornar as notificações persistentes</string>
    <string name="sticky_notifications_description">Impede que as notificações sejam removidas.</string>
    <string name="led_notifications">Luz de notificação</string>
    <string name="led_notifications_description">Mostra uma luz piscando para lembretes. Disponível apenas em telefones com luzes de notificação LED.</string>
    <string name="repair_database">Reparar base de dados</string>
    <string name="database_repaired">Banco de dados reparado.</string>
    <string name="uncheck">Não verificar</string>
    <string name="toggle">Alternar</string>
    <string name="action">Acção</string>
    <string name="habit">Hábit</string>
    <string name="sort">Ordenar</string>
    <string name="manually">Manualmente</string>
    <string name="by_name">Por nome</string>
    <string name="by_color">Por cor</string>
    <string name="by_score">Por pontuação</string>
    <string name="export">Exportar</string>
    <string name="long_press_to_edit">Pressione e segure para alterar o valor</string>
    <string name="change_value">Alterar o valor</string>
    <string name="calendar">Calendário</string>
    <string name="unit">Unidade</string>
    <string name="example_question_boolean">ex.: Você se exercitou hoje?</string>
    <string name="question">Pergunta</string>
    <string name="target">Alvo</string>
    <string name="yes">Sim</string>
    <string name="no">Não</string>
    <string name="customize_notification_summary">Alterar som, vibração, luz e outras configurações de notificação</string>
    <string name="customize_notification">Personalizar notificações</string>
    <string name="pref_view_privacy">Ver política de privacidade</string>
    <string name="view_all_contributors">Ver todos os colaboradores&#8230;</string>
    <string name="database">Banco de dados</string>
    <string name="widget_opacity_title">Opacidade do widget</string>
    <string name="widget_opacity_description">Torna os widgets mais transparentes ou mais opacos na sua tela inicial.</string>
    <string name="first_day_of_the_week">Primeiro dia da semana</string>
    <string name="default_reminder_question">Concluiu este hábito hoje?</string>
    <string name="notes">Notas</string>
    <string name="example_notes">(Opcional)</string>
    <string name="yes_or_no_example">ex. Acordou cedo hoje? Fez exercício? Jogou xadrez?</string>
    <string name="measurable">Mensurável</string>
    <string name="measurable_example" comment="Feel free to replace &quot;miles&quot; by &quot;km&quot;">ex. Quantos km você correu hoje? Quantas páginas leu? Quantas calorias ingeriu?</string>
    <string name="x_times_per_week">%d vezes por semana</string>
    <string name="x_times_per_month">%d vezes por mês</string>
    <string name="yes_or_no_short_example">ex. Exercício</string>
    <string name="color">Cor</string>
    <string name="example_target">ex. 15</string>
    <string name="measurable_short_example">ex. Correr</string>
    <string name="measurable_question_example" comment="Feel free to replace &quot;miles&quot; by &quot;km&quot; if that is more common in your country">ex. Quantas km você correu hoje?</string>
    <string name="measurable_units_example" comment="Feel free to replace by &quot;km&quot; if that is more common in your country">ex. km</string>
    <string name="every_month">Todos os meses</string>
    <string name="validation_cannot_be_blank">Não pode ficar em branco</string>
    <string name="today">Hoje</string>
</resources><|MERGE_RESOLUTION|>--- conflicted
+++ resolved
@@ -26,29 +26,16 @@
     <string name="archive">Arquivar</string>
     <string name="unarchive">Desarquivar</string>
     <string name="add_habit">Adicionar hábito</string>
-<<<<<<< HEAD
-    <string name="color_picker_default_title">Mudar cor</string>
-    <string name="toast_habit_created">Hábito criado.</string>
-    <string name="toast_habit_deleted">Hábito eliminado.</string>
-    <string name="toast_habit_changed">Hábito modificado.</string>
-    <string name="toast_habit_archived">Hábito arquivado.</string>
-    <string name="toast_habit_unarchived">Hábito desarquivado.</string>
-=======
     <string name="color_picker_default_title">Alterar a cor</string>
     <string name="toast_habit_created">Hábito criado</string>
     <string name="toast_habit_deleted">Hábito eliminado</string>
     <string name="toast_habit_changed">Hábito alterado</string>
     <string name="toast_habit_archived">Hábito arquivado</string>
     <string name="toast_habit_unarchived">Hábito desarquivado</string>
->>>>>>> 1bb6ad41
     <string name="overview">Visão geral</string>
     <string name="habit_strength">Pontuação</string>
     <string name="history">Histórico</string>
     <string name="clear">Limpar</string>
-<<<<<<< HEAD
-    <string name="times_every">vezes em</string>
-=======
->>>>>>> 1bb6ad41
     <string name="days">dias</string>
     <string name="reminder">Lembrete</string>
     <string name="save">Guardar</string>
@@ -106,11 +93,7 @@
     <string name="developers">Programadores</string>
     <string name="version_n">Versão %s</string>
     <string name="frequency">Frequência</string>
-<<<<<<< HEAD
-    <string name="checkmark">Cruz</string>
-=======
     <string name="checkmark">Marca</string>
->>>>>>> 1bb6ad41
     <string name="best_streaks">Melhores séries</string>
     <string name="every_day">Todos os dias</string>
     <string name="every_week">Todas as semanas</string>
@@ -140,13 +123,7 @@
     <string name="quarter">Trimestre</string>
     <string name="year">Ano</string>
     <string name="total">Total</string>
-<<<<<<< HEAD
-    <!-- Different types of habits -->
-    <string name="yes_or_no">Sim / Não</string>
-    <!-- Middle part of the sentence '1 time in xx days' -->
-=======
     <string name="yes_or_no">Sim ou Não</string>
->>>>>>> 1bb6ad41
     <string name="every_x_days">A cada %d dias</string>
     <string name="every_x_weeks">A cada %d semanas</string>
     <string name="score">Pontuação</string>
