<?xml version="1.0" encoding="utf-8"?>
<!--
  ~ Copyright (C) 2016 Álinson Santos Xavier <isoron@gmail.com>
  ~
  ~ This file is part of Loop Habit Tracker.
  ~
  ~ Loop Habit Tracker is free software: you can redistribute it and/or modify
  ~ it under the terms of the GNU General Public License as published by the
  ~ Free Software Foundation, either version 3 of the License, or (at your
  ~ option) any later version.
  ~
  ~ Loop Habit Tracker is distributed in the hope that it will be useful, but
  ~ WITHOUT ANY WARRANTY; without even the implied warranty of MERCHANTABILITY
  ~ or FITNESS FOR A PARTICULAR PURPOSE. See the GNU General Public License for
  ~ more details.
  ~
  ~ You should have received a copy of the GNU General Public License along
  ~ with this program. If not, see <http://www.gnu.org/licenses/>.
  -->
<resources>
    <string name="app_name">Трекер привычек Loop</string>
    <string name="main_activity_title">Привычки</string>
    <string name="action_settings">Настройки</string>
    <string name="edit">Редактировать</string>
    <string name="delete">Удалить</string>
    <string name="archive">Архивировать</string>
    <string name="unarchive">Вернуть из архива</string>
    <string name="add_habit">Добавить привычку</string>
    <string name="color_picker_default_title">Изменить цвет</string>
    <string name="toast_habit_created">Привычка создана</string>
    <string name="toast_habit_deleted">Привычки удалены</string>
    <string name="toast_habit_changed">Привычка изменена</string>
    <string name="toast_habit_archived">Привычки архивированы</string>
    <string name="toast_habit_unarchived">Привычки возвращены из архива</string>
    <string name="overview">Обзор</string>
    <string name="habit_strength">Сила привычки</string>
    <string name="history">История</string>
    <string name="clear">Очистить</string>
<<<<<<< HEAD
    <string name="times_every">раз в</string>
=======
>>>>>>> 1bb6ad41
    <string name="days">дней</string>
    <string name="reminder">Напоминание</string>
    <string name="save">Сохранить</string>
    <string name="streaks">Рекорды</string>
    <string name="no_habits_found">У вас нет активных привычек</string>
    <string name="long_press_to_toggle">Нажмите и удерживайте, чтобы установить или снять галочку</string>
    <string name="reminder_off">Выкл</string>
    <string name="create_habit">Добавить привычку</string>
    <string name="edit_habit">Изменить привычку</string>
    <string name="check">Отметить</string>
    <string name="snooze">Отложить</string>
    <string name="intro_title_1">Добро пожаловать</string>
    <string name="intro_description_1">Loop Habit Tracker помогает вам заводить и поддерживать полезные привычки.</string>
    <string name="intro_title_2">Добавьте несколько привычек</string>
    <string name="intro_description_2">Каждый день, после выполнения вашей привычки, поставьте галочку в приложении.</string>
    <string name="intro_title_4">Отслеживайте свои успехи</string>
    <string name="intro_description_4">Детализированные диаграммы демонстрируют, как ваши привычки улучшились со временем.</string>
    <string name="interval_15_minutes">15 минут</string>
    <string name="interval_30_minutes">30 минут</string>
    <string name="interval_1_hour">1 час</string>
    <string name="interval_2_hour">2 часа</string>
    <string name="interval_4_hour">4 часа</string>
    <string name="interval_8_hour">8 часов</string>
    <string name="interval_24_hour">24 часа</string>
    <string name="interval_always_ask">Всегда спрашивать</string>
    <string name="interval_custom">Настроить...</string>
    <string name="pref_toggle_title">Отмечать коротким нажатием</string>
    <string name="pref_toggle_description">Ставить галочки коротким нажатием вместо удержания. Удобнее, но может стать причиной случайных отметок.</string>
    <string name="pref_snooze_interval_title">Интервал откладывания напоминаний</string>
    <string name="pref_rate_this_app">Оценить приложение в Google Play</string>
    <string name="pref_send_feedback">Отправить сообщение разработчику</string>
    <string name="pref_view_source_code">Посмотреть исходный код на GitHub</string>
    <string name="links">Ссылки</string>
    <string name="name">Название</string>
    <string name="settings">Настройки</string>
    <string name="snooze_interval">Интервал откладывания</string>
    <string name="select_snooze_delay">Задержка повтора</string>
    <string name="hint_title">А вы знали?</string>
    <string name="hint_drag">Чтобы поменять порядок записей, нажмите и удерживайте название записи, затем перетащите её на нужное место.</string>
    <string name="hint_landscape">В горизонтальном режиме отображается больше дней.</string>
    <string name="delete_habits">Удалить привычки</string>
    <string name="delete_habits_message">Привычки будут удалены. Это действие невозможно отменить.</string>
    <string name="habit_not_found">Привычка удалена / не найдена</string>
    <string name="weekends">По выходным</string>
    <string name="any_weekday">По будням</string>
    <string name="any_day">Каждый день</string>
    <string name="select_weekdays">Выберите дни</string>
    <string name="export_to_csv">Экспортировать как CSV</string>
    <string name="done_label">Готово</string>
    <string name="clear_label">Очистить</string>
    <string name="select_hours">Выберите часы</string>
    <string name="select_minutes">Выберите минуты</string>
    <string name="about">О приложении</string>
    <string name="translators">Переводчики</string>
    <string name="developers">Разработчики</string>
    <string name="version_n">Версия %s</string>
    <string name="frequency">Частота</string>
    <string name="checkmark">Галочка</string>
    <string name="best_streaks">Лучшие серии</string>
    <string name="every_day">Каждый день</string>
    <string name="every_week">Каждую неделю</string>
    <string name="help">Помощь и FAQ</string>
    <string name="could_not_export">Ошибка экспорта данных.</string>
    <string name="could_not_import">Ошибка импорта данных.</string>
    <string name="file_not_recognized">Невозможно определить тип файла.</string>
    <string name="habits_imported">Привычки успешно импортированы.</string>
    <string name="import_data">Импортировать данные</string>
    <string name="export_full_backup">Экспортировать полную резервную копию</string>
    <string name="import_data_summary">Поддерживает полные резервные копии, экспортированные из этого приложения, а также файлы, сгенерированные приложениями Tickmate, HabitBull и Rewire. Подробнее смотрите в FAQ.</string>
    <string name="export_as_csv_summary">Генерирует файлы, которые можно открыть в ПО для работы с таблицами (таком как Microsoft Excel или OpenOffice Calc). Этот файл нельзя импортировать обратно.</string>
    <string name="export_full_backup_summary">Генерирует файл, который содержит все ваши данные. Этот файл можно импортировать обратно.</string>
    <string name="bug_report_failed">Ошибка генерации отчёта об ошибке.</string>
    <string name="generate_bug_report">Сгенерировать отчёт об ошибке</string>
    <string name="troubleshooting">Устранение неполадок</string>
    <string name="help_translate">Помогите перевести это приложение</string>
    <string name="night_mode">Ночной режим</string>
    <string name="use_pure_black">Использовать подлинный чёрный в ночном режиме</string>
    <string name="pure_black_description">Заменяет серый фон на подлинный чёрный в ночном режиме. Сокращает расход батареи в телефонах с дисплеем AMOLED.</string>
    <string name="interface_preferences">Интерфейс</string>
    <string name="reverse_days">Обратный порядок дней</string>
    <string name="reverse_days_description">Показывать дни в обратном порядке на главном экране</string>
    <string name="day">День</string>
    <string name="week">Неделя</string>
    <string name="month">Месяц</string>
    <string name="quarter">Квартал</string>
    <string name="year">Год</string>
    <string name="total">Всего</string>
    <string name="yes_or_no">Да или Нет</string>
<<<<<<< HEAD
    <!-- Middle part of the sentence '1 time in xx days' -->
=======
>>>>>>> 1bb6ad41
    <string name="every_x_days">Каждые %d дней</string>
    <string name="every_x_weeks">Каждые %d недель</string>
    <string name="score">Результат</string>
    <string name="reminder_sound">Звук напоминания</string>
    <string name="none">Без звука</string>
    <string name="filter">Фильтр</string>
    <string name="hide_completed">Скрыть завершённые</string>
    <string name="hide_archived">Скрыть архивированные</string>
    <string name="sticky_notifications">Сделать уведомления \"липкими\"</string>
    <string name="sticky_notifications_description">Предотвращает смахивание уведомлений.</string>
    <string name="led_notifications">Световая индикация</string>
    <string name="led_notifications_description">Мигать индикатором для напоминаний. Доступно только в телефонах со светодиодным индикатором событий.</string>
    <string name="repair_database">Исправить базу данных</string>
    <string name="database_repaired">База данных исправлена.</string>
    <string name="uncheck">Снять отметку</string>
    <string name="toggle">Переключить</string>
    <string name="action">Действие</string>
    <string name="habit">Привычка</string>
    <string name="sort">Сортировка</string>
    <string name="manually">Вручную</string>
    <string name="by_name">По названию</string>
    <string name="by_color">По цвету</string>
    <string name="by_score">По результату</string>
    <string name="export">Экспортировать</string>
    <string name="long_press_to_edit">Нажмите и удерживайте, чтобы изменить значение</string>
    <string name="change_value">Изменить значение</string>
    <string name="calendar">Календарь</string>
    <string name="unit">Ед. изм.</string>
    <string name="example_question_boolean">напр.: Вы упражнялись сегодня?</string>
    <string name="question">Вопрос</string>
    <string name="target">Цель</string>
    <string name="yes">Да</string>
    <string name="no">Нет</string>
    <string name="customize_notification_summary">Настройка параметров уведомлений: звук, вибрация, свет и др.</string>
    <string name="customize_notification">Настройка уведомлений</string>
    <string name="pref_view_privacy">Посмотреть политику конфиденциальности</string>
    <string name="view_all_contributors">Посмотреть всех участников&#8230;</string>
    <string name="database">База данных</string>
    <string name="widget_opacity_title">Непрозрачность виджета</string>
    <string name="widget_opacity_description">Делает виджеты более прозрачными или непрозрачными на главном экране.</string>
    <string name="first_day_of_the_week">Первый день недели</string>
    <string name="default_reminder_question">Вы выполнили эту привычку сегодня?</string>
    <string name="notes">Заметки</string>
    <string name="example_notes">(Необязательно)</string>
    <string name="yes_or_no_example">Например, вы рано проснулись сегодня? Вы занимались спортом? Вы играли в шахматы?</string>
    <string name="measurable">Измеримый</string>
    <string name="measurable_example" comment="Feel free to replace &quot;miles&quot; by &quot;km&quot;">Например, сколько километров вы пробежали сегодня? Сколько страниц вы прочитали? Сколько калорий вы употребили?</string>
    <string name="x_times_per_week">%d раз в неделю</string>
    <string name="x_times_per_month">%d раз в месяц</string>
    <string name="yes_or_no_short_example">напр.: Поупражняться</string>
    <string name="color">Цвет</string>
    <string name="example_target">напр.: 15</string>
    <string name="measurable_short_example">напр.: Побегать</string>
    <string name="measurable_question_example" comment="Feel free to replace &quot;miles&quot; by &quot;km&quot; if that is more common in your country">напр.: Сколько км вы пробежали сегодня?</string>
    <string name="measurable_units_example" comment="Feel free to replace by &quot;km&quot; if that is more common in your country">напр.: км</string>
    <string name="every_month">Каждый месяц</string>
    <string name="validation_cannot_be_blank">Не может быть пустым</string>
    <string name="today">Сегодня</string>
</resources><|MERGE_RESOLUTION|>--- conflicted
+++ resolved
@@ -36,10 +36,6 @@
     <string name="habit_strength">Сила привычки</string>
     <string name="history">История</string>
     <string name="clear">Очистить</string>
-<<<<<<< HEAD
-    <string name="times_every">раз в</string>
-=======
->>>>>>> 1bb6ad41
     <string name="days">дней</string>
     <string name="reminder">Напоминание</string>
     <string name="save">Сохранить</string>
@@ -128,10 +124,6 @@
     <string name="year">Год</string>
     <string name="total">Всего</string>
     <string name="yes_or_no">Да или Нет</string>
-<<<<<<< HEAD
-    <!-- Middle part of the sentence '1 time in xx days' -->
-=======
->>>>>>> 1bb6ad41
     <string name="every_x_days">Каждые %d дней</string>
     <string name="every_x_weeks">Каждые %d недель</string>
     <string name="score">Результат</string>
