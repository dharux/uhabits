<?xml version="1.0" encoding="utf-8"?>
<!--
  ~ Copyright (C) 2016 Álinson Santos Xavier <isoron@gmail.com>
  ~
  ~ This file is part of Loop Habit Tracker.
  ~
  ~ Loop Habit Tracker is free software: you can redistribute it and/or modify
  ~ it under the terms of the GNU General Public License as published by the
  ~ Free Software Foundation, either version 3 of the License, or (at your
  ~ option) any later version.
  ~
  ~ Loop Habit Tracker is distributed in the hope that it will be useful, but
  ~ WITHOUT ANY WARRANTY; without even the implied warranty of MERCHANTABILITY
  ~ or FITNESS FOR A PARTICULAR PURPOSE. See the GNU General Public License for
  ~ more details.
  ~
  ~ You should have received a copy of the GNU General Public License along
  ~ with this program. If not, see <http://www.gnu.org/licenses/>.
  -->
<resources>
    <string name="app_name">Loop Habit Tracker</string>
    <string name="main_activity_title">Vanor</string>
    <string name="action_settings">Inställningar</string>
    <string name="edit">Redigera</string>
    <string name="delete">Ta bort</string>
    <string name="archive">Arkivera</string>
    <string name="unarchive">Ångra arkivering</string>
    <string name="add_habit">Lägg till vana</string>
    <string name="color_picker_default_title">Byt färg</string>
    <string name="toast_habit_created">Vana skapad</string>
    <string name="toast_habit_deleted">Vanor borttagna</string>
    <string name="toast_habit_changed">Vana ändrad</string>
    <string name="toast_habit_archived">Vanor arkiverade</string>
    <string name="toast_habit_unarchived">Vanor återställda</string>
    <string name="overview">Översikt</string>
    <string name="habit_strength">Vanestyrka</string>
    <string name="history">Historik</string>
    <string name="clear">Rensa</string>
<<<<<<< HEAD
    <string name="times_every">gånger i</string>
=======
>>>>>>> 1bb6ad41
    <string name="days">dagar</string>
    <string name="reminder">Påminnelse</string>
    <string name="save">Spara</string>
    <string name="streaks">Streaks</string>
    <string name="no_habits_found">Du har inga aktiva vanor</string>
    <string name="long_press_to_toggle">Tryck-och-håll för att markera eller avmarkera</string>
    <string name="reminder_off">Av</string>
    <string name="create_habit">Skapa vana</string>
    <string name="edit_habit">Redigera vana</string>
    <string name="check">Markera</string>
    <string name="snooze">Senare</string>
    <string name="intro_title_1">Välkommen</string>
    <string name="intro_description_1">Loop Habit Tracker hjälper dig att skapa och bibehålla goda vanor.</string>
    <string name="intro_title_2">Skapa några nya vanor</string>
    <string name="intro_description_2">Efter varje dag när du utfört din vana så markerar du den i appen.</string>
    <string name="intro_title_4">Följ dina framsteg</string>
    <string name="intro_description_4">Detaljerade grafer visar dig hur dina vanor förbättras över tid.</string>
    <string name="interval_15_minutes">15 minuter</string>
    <string name="interval_30_minutes">30 minuter</string>
    <string name="interval_1_hour">1 timme</string>
    <string name="interval_2_hour">2 timmar</string>
    <string name="interval_4_hour">4 timmar</string>
    <string name="interval_8_hour">8 timmar</string>
    <string name="interval_24_hour">24 timmar</string>
    <string name="interval_always_ask">Fråga alltid</string>
    <string name="interval_custom">Anpassad...</string>
    <string name="pref_toggle_title">Växla med snabb tryckning</string>
    <string name="pref_toggle_description">Markera genom att trycka snabbt istället för att hålla ner. Mer bekvämt, men kan orsaka oavsiktliga aktiveringar.</string>
    <string name="pref_snooze_interval_title">Standard tid på snooze</string>
    <string name="pref_rate_this_app">Betygsätt oss på Google Play</string>
    <string name="pref_send_feedback">Skicka feedback till utvecklarna</string>
    <string name="pref_view_source_code">Visa källkod på GitHub</string>
    <string name="links">Länkar</string>
    <string name="name">Namn</string>
    <string name="settings">Inställningar</string>
    <string name="snooze_interval">Intervall snooze</string>
    <string name="select_snooze_delay">Välj snoozelängd</string>
    <string name="hint_title">Visste du att?</string>
    <string name="hint_drag">För att flytta på poster - tryck och håll nere på den vana du vill flytta, sedan flytta den till önskad plats.</string>
    <string name="hint_landscape">Du kan se mer dagar genom att hålla telefonen i landskapsläge.</string>
    <string name="delete_habits">Ta bort vanor</string>
    <string name="delete_habits_message">Vanorna kommer att tas bort permanent. Du kan inte ångra detta.</string>
    <string name="habit_not_found">Vana borttagen / hittades inte</string>
    <string name="weekends">Helger</string>
    <string name="any_weekday">Måndag till fredag</string>
    <string name="any_day">Vilken dag som helst</string>
    <string name="select_weekdays">Välj dagar</string>
    <string name="export_to_csv">Exportera data (CSV)</string>
    <string name="done_label">Klart</string>
    <string name="clear_label">Rensa</string>
    <string name="select_hours">Välj timmar</string>
    <string name="select_minutes">Välj minuter</string>
    <string-array name="hints">
        <item>@string/hint_drag</item>
        <item>@string/hint_landscape</item>
    </string-array>
    <string name="about">Om</string>
    <string name="translators">Översättare</string>
    <string name="developers">Utvecklare</string>
    <string name="version_n">Version %s</string>
    <string name="frequency">Frekvens</string>
    <string name="checkmark">Kryssruta</string>
    <string name="best_streaks">Bästa streak</string>
    <string name="every_day">Varje dag</string>
    <string name="every_week">Varje vecka</string>
    <string name="help">Hjälp och FAQ</string>
    <string name="could_not_export">Det gick inte att exportera.</string>
    <string name="could_not_import">Det gick inte att importera.</string>
    <string name="file_not_recognized">Kunde inte känna igen filen.</string>
    <string name="habits_imported">Import av dina vanor lyckades.</string>
    <string name="import_data">Importera data</string>
    <string name="export_full_backup">Exportera backup</string>
    <string name="import_data_summary">Appen har stöd att importera data från denna app, men även backuper från Tickmate, Habitbull eller Rewire. Läs FAQ om du vill meta mer.</string>
    <string name="export_as_csv_summary">Filerna genererade kan öppnas i Microsoft Excel eller OpenOffice Calc. Däremot kan denna fil inte importeras tillbaka till appen.</string>
    <string name="export_full_backup_summary">Generera en fil som innehåller all din data. Denna fil kan importas tillbaka till appen.</string>
    <string name="bug_report_failed">Det gick inte att generera felrapport.</string>
    <string name="generate_bug_report">Generera felrapport</string>
    <string name="troubleshooting">Felsökning</string>
    <string name="help_translate">Hjälp till att översätta appen</string>
    <string name="night_mode">Nattläge</string>
    <string name="use_pure_black">Använd svart färg i nattläge</string>
    <string name="pure_black_description">Ersätter gråa bakgrunder med svart färg i nattläge. Reducerar batterianvändningen för telefoner med AMOLED-skärm.</string>
    <string name="interface_preferences">Gränssnitt</string>
    <string name="reverse_days">Omvänd ordning på dagar</string>
    <string name="reverse_days_description">Visar dagar i omvänd ordning i appen</string>
    <string name="day">Dag</string>
    <string name="week">Vecka</string>
    <string name="month">Månad</string>
    <string name="quarter">Kvartal</string>
    <string name="year">År</string>
    <string name="total">Totalt</string>
<<<<<<< HEAD
    <!-- Different types of habits -->
    <!-- Middle part of the sentence '1 time in xx days' -->
=======
    <string name="yes_or_no">Ja eller Nej</string>
>>>>>>> 1bb6ad41
    <string name="every_x_days">Var %d:e dag</string>
    <string name="every_x_weeks">Var %d:e vecka</string>
    <string name="score">Poäng</string>
    <string name="reminder_sound">Påminnelseljud</string>
    <string name="none">Inget</string>
    <string name="filter">Filtrera</string>
    <string name="hide_completed">Dölj slutförda</string>
    <string name="hide_archived">Dölj arkiverade</string>
    <string name="sticky_notifications">Gör notifikationer permanenta</string>
    <string name="sticky_notifications_description">Förhindrar att notifikationer stängs.</string>
    <string name="led_notifications">Aviseringsindikator</string>
    <string name="led_notifications_description">Visar ett blinkande ljus för påminnelser. Endast tillgängligt för telefoner med LED-indikator.</string>
    <string name="repair_database">Reparera databas</string>
    <string name="database_repaired">Databasen reparerad.</string>
    <string name="uncheck">Avmarkera</string>
    <string name="toggle">Växla</string>
    <string name="action">Åtgärd</string>
    <string name="habit">Vana</string>
    <string name="sort">Sortera</string>
    <string name="manually">Manuellt</string>
    <string name="by_name">Efter namn</string>
    <string name="by_color">Efter färg</string>
    <string name="by_score">Efter poäng</string>
    <string name="export">Exportera</string>
    <string name="long_press_to_edit">Tryck och håll ned för att ändra värdet</string>
    <string name="change_value">Ändra värde</string>
    <string name="calendar">Kalender</string>
    <string name="unit">Enhet</string>
    <string name="example_question_boolean">t.ex. Tränade du idag?</string>
    <string name="question">Fråga</string>
    <string name="target">Mål</string>
    <string name="yes">Ja</string>
    <string name="no">Nej</string>
    <string name="customize_notification_summary">Ändra ljud, vibration, ljus och andra aviseringsinställningar</string>
    <string name="customize_notification">Anpassa aviseringar</string>
    <string name="pref_view_privacy">Visa integritetspolicy</string>
    <string name="view_all_contributors">Visa alla medverkande&#8230;</string>
    <string name="database">Databas</string>
    <string name="widget_opacity_title">Widgetopacitet</string>
    <string name="widget_opacity_description">Gör widgetar mer eller mindre transparenta på hemskärmen.</string>
    <string name="first_day_of_the_week">Första dagen i veckan</string>
    <string name="default_reminder_question">Har du genomfört denna vana idag?</string>
    <string name="notes">Anteckningar</string>
    <string name="example_notes">(valfri)</string>
    <string name="yes_or_no_example">t.ex. Vaknade du tidigt idag? Tränade du? Spelade du schack?</string>
    <string name="measurable">Mätbar</string>
    <string name="measurable_example" comment="Feel free to replace &quot;miles&quot; by &quot;km&quot;">t.ex. Hur många kilometer sprang du idag? Hur många sidor läste du? Hur många kalorier åt du?</string>
    <string name="x_times_per_week">%d gånger per vecka</string>
    <string name="x_times_per_month">%d gånger per månad</string>
    <string name="yes_or_no_short_example">t.ex. Träna</string>
    <string name="color">Färg</string>
    <string name="example_target">t.ex. 15</string>
    <string name="measurable_short_example">t.ex. Spring</string>
    <string name="measurable_question_example" comment="Feel free to replace &quot;miles&quot; by &quot;km&quot; if that is more common in your country">t.ex. Hur många kilometer sprang du idag?</string>
    <string name="measurable_units_example" comment="Feel free to replace by &quot;km&quot; if that is more common in your country">t.ex. kilometer</string>
    <string name="every_month">Varje månad</string>
    <string name="validation_cannot_be_blank">Får inte vara tomt</string>
    <string name="today">Idag</string>
</resources><|MERGE_RESOLUTION|>--- conflicted
+++ resolved
@@ -36,10 +36,6 @@
     <string name="habit_strength">Vanestyrka</string>
     <string name="history">Historik</string>
     <string name="clear">Rensa</string>
-<<<<<<< HEAD
-    <string name="times_every">gånger i</string>
-=======
->>>>>>> 1bb6ad41
     <string name="days">dagar</string>
     <string name="reminder">Påminnelse</string>
     <string name="save">Spara</string>
@@ -131,12 +127,7 @@
     <string name="quarter">Kvartal</string>
     <string name="year">År</string>
     <string name="total">Totalt</string>
-<<<<<<< HEAD
-    <!-- Different types of habits -->
-    <!-- Middle part of the sentence '1 time in xx days' -->
-=======
     <string name="yes_or_no">Ja eller Nej</string>
->>>>>>> 1bb6ad41
     <string name="every_x_days">Var %d:e dag</string>
     <string name="every_x_weeks">Var %d:e vecka</string>
     <string name="score">Poäng</string>
