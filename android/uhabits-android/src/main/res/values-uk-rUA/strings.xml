<?xml version="1.0" encoding="utf-8"?>
<!--
  ~ Copyright (C) 2016 Álinson Santos Xavier <isoron@gmail.com>
  ~
  ~ This file is part of Loop Habit Tracker.
  ~
  ~ Loop Habit Tracker is free software: you can redistribute it and/or modify
  ~ it under the terms of the GNU General Public License as published by the
  ~ Free Software Foundation, either version 3 of the License, or (at your
  ~ option) any later version.
  ~
  ~ Loop Habit Tracker is distributed in the hope that it will be useful, but
  ~ WITHOUT ANY WARRANTY; without even the implied warranty of MERCHANTABILITY
  ~ or FITNESS FOR A PARTICULAR PURPOSE. See the GNU General Public License for
  ~ more details.
  ~
  ~ You should have received a copy of the GNU General Public License along
  ~ with this program. If not, see <http://www.gnu.org/licenses/>.
  -->
<resources>
    <string name="app_name">Трекер звичок Loop</string>
    <string name="main_activity_title">Звички</string>
    <string name="action_settings">Налаштування</string>
    <string name="edit">Змінити</string>
    <string name="delete">Вилучити</string>
    <string name="archive">Архівувати</string>
    <string name="unarchive">Розархівувати</string>
    <string name="add_habit">Додати звичку</string>
    <string name="color_picker_default_title">Змінити колір</string>
    <string name="toast_habit_created">Звичку створено</string>
    <string name="toast_habit_deleted">Звички вилучено</string>
    <string name="toast_habit_changed">Звичку змінено</string>
    <string name="toast_habit_archived">Звички архівовано</string>
    <string name="toast_habit_unarchived">Звички повернуто з архіву</string>
    <string name="overview">Огляд</string>
    <string name="habit_strength">Сила звички</string>
    <string name="history">Історія</string>
    <string name="clear">Очистити</string>
<<<<<<< HEAD
    <string name="times_every">рази (-ів) за</string>
=======
>>>>>>> 1bb6ad41
    <string name="days">дні(-в)</string>
    <string name="reminder">Нагадування</string>
    <string name="save">Зберегти</string>
    <string name="streaks">Серії</string>
    <string name="no_habits_found">У Вас немає активних звичок</string>
    <string name="long_press_to_toggle">Натисніть та утримуйте, щоб встановити або зняти пташку</string>
    <string name="reminder_off">Вимкнути</string>
    <string name="create_habit">Додати звичку</string>
    <string name="edit_habit">Змінити звичку</string>
    <string name="check">Відзначити</string>
    <string name="snooze">Відкласти</string>
    <string name="intro_title_1">Ласкаво просимо</string>
    <string name="intro_description_1">Трекер звичок Loop допомагає Вам розвивати і підтримувати корисні звички.</string>
    <string name="intro_title_2">Додайте нові звички</string>
<<<<<<< HEAD
    <string name="intro_description_2">Щодня, після виконання вашої звички, ставте пташку в програмі.</string>
    <string name="intro_title_4">Відстежуйте свої успіхи</string>
    <string name="intro_description_4">Деталізовані хвилеписи демонструють, як ваші звички покращилися з часом.</string>
=======
    <string name="intro_description_2">Щодня, після виконання Вашої звички, ставте пташку в програмі.</string>
    <string name="intro_title_4">Відстежуйте свій поступ</string>
    <string name="intro_description_4">Деталізовані хвилеписи демонструють, як Ваші звички покращилися з часом.</string>
>>>>>>> 1bb6ad41
    <string name="interval_15_minutes">15 хвилин</string>
    <string name="interval_30_minutes">30 хвилин</string>
    <string name="interval_1_hour">1 година</string>
    <string name="interval_2_hour">2 години</string>
    <string name="interval_4_hour">4 години</string>
    <string name="interval_8_hour">8 годин</string>
    <string name="interval_24_hour">24 години</string>
    <string name="interval_always_ask">Завжди запитувати</string>
    <string name="interval_custom">Налаштувати...</string>
    <string name="pref_toggle_title">Відзначати коротким натисканням</string>
    <string name="pref_toggle_description">Ставити пташки коротким натисканням, замість утримування. Дещо зручніше, але може стати причиною випадкових натискань.</string>
    <string name="pref_snooze_interval_title">Час відкладення нагадувань</string>
    <string name="pref_rate_this_app">Оцінити цю програму в Google Play</string>
    <string name="pref_send_feedback">Надіслати відгук розробникові</string>
    <string name="pref_view_source_code">Подивитися вихідний код на GitHub</string>
    <string name="links">Посилання</string>
    <string name="name">Назва</string>
    <string name="settings">Налаштування</string>
    <string name="snooze_interval">Час відкладення</string>
    <string name="select_snooze_delay">Встановити повторне нагадування</string>
    <string name="hint_title">Чи знаете ви, що?</string>
    <string name="hint_drag">Аби змінити порядок записів, натисніть і утримуйте назву запису, опісля перетягніть запис на потрібне місце.</string>
    <string name="hint_landscape">У поземному режимі відображається більше днів.</string>
    <string name="delete_habits">Вилучити звички</string>
    <string name="delete_habits_message">Звички буде вилучено. Цю дію не можна скасувати.</string>
    <string name="habit_not_found">Звичку вилучено / не знайдено</string>
    <string name="weekends">У вихідні</string>
    <string name="any_weekday">У будні</string>
    <string name="any_day">Щодня</string>
    <string name="select_weekdays">Оберіть дні</string>
    <string name="export_to_csv">Експортувати як CVS</string>
    <string name="done_label">Готово</string>
    <string name="clear_label">Очистити</string>
    <string name="select_hours">Оберіть години</string>
    <string name="select_minutes">Оберіть хвилини</string>
<<<<<<< HEAD
=======
    <string-array name="hints">
        <item>@string/hint_drag</item>
        <item>@string/hint_landscape</item>
    </string-array>
>>>>>>> 1bb6ad41
    <string name="about">Про програму</string>
    <string name="translators">Перекладачі</string>
    <string name="developers">Розробники</string>
    <string name="version_n">Версія %s</string>
    <string name="frequency">Частота</string>
    <string name="checkmark">Пташка</string>
<<<<<<< HEAD
=======
    <string name="checkmark_stack_widget" formatted="false">Checkmark Stack Widget</string>
    <string name="frequency_stack_widget" formatted="false">Frequency Stack Widget</string>
    <string name="score_stack_widget" formatted="false">Score Stack Widget</string>
    <string name="history_stack_widget" formatted="false">History Stack Widget</string>
    <string name="streaks_stack_widget" formatted="false">Streaks Stack Widget</string>
>>>>>>> 1bb6ad41
    <string name="best_streaks">Найкращі серії</string>
    <string name="every_day">Щодня</string>
    <string name="every_week">Щотижня</string>
    <string name="help">Допомога та ЧаПи</string>
    <string name="could_not_export">Помилка експортування даних.</string>
    <string name="could_not_import">Помилка імпортування даних.</string>
    <string name="file_not_recognized">Неможливо визначити тип файлу.</string>
    <string name="habits_imported">Звички успішно імпортовано.</string>
    <string name="import_data">Імпортувати дані</string>
    <string name="export_full_backup">Експортувати повну резервну копію</string>
    <string name="import_data_summary">Підтримує імпортування повної резервної копії, експортованої цією програмою, а також файлів, створених програмами Tickmate, HabitBull та Rewire. Більше інформації дивіться у ЧаПи.</string>
    <string name="export_as_csv_summary">Створює файли, які можна відкрити у програмах для роботи з таблицями (як-от: Microsoft Excel або OpenOffice Calc). Цей файл не можна імпортувати назад.</string>
    <string name="export_full_backup_summary">Створює файл, що містить усі Ваші дані. Цей файл можна імпортувати назад.</string>
    <string name="bug_report_failed">Помилка створення звіту про помилку.</string>
    <string name="generate_bug_report">Створити звіт про помилку</string>
    <string name="troubleshooting">Усунення несправностей</string>
    <string name="help_translate">Допоможіть перекласти цю програму</string>
    <string name="night_mode">Нічний режим</string>
    <string name="use_pure_black">Користати цілком чорне тло у нічному режимі</string>
    <string name="pure_black_description">Замінює сіре тло на цілком чорне у нічному режимі. Зменшує використання батареї в телефонах із дисплеєм AMOLED.</string>
    <string name="interface_preferences">Оболонка</string>
    <string name="reverse_days">Зворотній лад днів</string>
    <string name="reverse_days_description">Показувати дні у зворотньому порядку на головному екрані</string>
    <string name="day">День</string>
    <string name="week">Тиждень</string>
    <string name="month">Місяць</string>
    <string name="quarter">Квартал</string>
    <string name="year">Рік</string>
    <string name="total">Усього</string>
    <string name="yes_or_no">Так або ні</string>
<<<<<<< HEAD
    <!-- Middle part of the sentence '1 time in xx days' -->
=======
>>>>>>> 1bb6ad41
    <string name="every_x_days">Кожні %d дні(-в)</string>
    <string name="every_x_weeks">Кожні %d тижні(-в)</string>
    <string name="score">Сталість</string>
    <string name="reminder_sound">Звук нагадування</string>
    <string name="none">Немає</string>
    <string name="filter">Фільтр</string>
    <string name="hide_completed">Приховати завершені</string>
    <string name="hide_archived">Приховати архівовані</string>
    <string name="sticky_notifications">Закріпити сповіщення</string>
    <string name="sticky_notifications_description">Запобігає прихованню сповіщень.</string>
    <string name="led_notifications">Світлове сповіщення</string>
    <string name="led_notifications_description">Блимає для сповіщень. Доступне тільки в телефонах зі світловими LED-нагадуваннями.</string>
    <string name="repair_database">Відновити базу даних</string>
    <string name="database_repaired">Базу даних відновлено.</string>
    <string name="uncheck">Зняти позначку</string>
    <string name="toggle">Перемкнути</string>
    <string name="action">Дія</string>
    <string name="habit">Звичка</string>
    <string name="sort">Сортувати</string>
    <string name="manually">Самотужки</string>
    <string name="by_name">За назвою</string>
    <string name="by_color">За кольором</string>
    <string name="by_score">За сталістю</string>
    <string name="export">Експортувати</string>
    <string name="long_press_to_edit">Натисніть і утримуйте, аби змінити значення</string>
    <string name="change_value">Змінити значення</string>
    <string name="calendar">Календар</string>
<<<<<<< HEAD
=======
    <string name="unit">Одиниця</string>
>>>>>>> 1bb6ad41
    <string name="example_question_boolean">напр.: Ви робили сьогодні вправи?</string>
    <string name="question">Запитання</string>
    <string name="target">Мета</string>
    <string name="yes">Так</string>
    <string name="no">Ні</string>
    <string name="customize_notification_summary">Змінити звук, вібрацію, світло та інші налаштунки сповіщень</string>
    <string name="customize_notification">Персональні налаштунки сповіщень</string>
    <string name="pref_view_privacy">Переглянути політику конфіденційності</string>
    <string name="view_all_contributors">Переглянути всіх учасників&#8230;</string>
    <string name="database">База даних</string>
    <string name="widget_opacity_title">Прозорість віджета</string>
    <string name="widget_opacity_description">Робить віджети прозорішими, або більш видимими на вашому домашньому екрані.</string>
    <string name="first_day_of_the_week">Перший день тижня</string>
    <string name="default_reminder_question">Ви вже виконали сьогодні цю звичку?</string>
    <string name="notes">Нотатки</string>
    <string name="example_notes">(необов\'язково)</string>
    <string name="yes_or_no_example">напр., чи прокинулися сьогодні зрання? Чи виконали вправи? Або грали в шахи?</string>
    <string name="measurable">Вимірювальні</string>
    <string name="measurable_example" comment="Feel free to replace &quot;miles&quot; by &quot;km&quot;">напр., скільки кілометрів Ви сьогодні пробігли? Скільки сторінок за день прочитали? Скільки калорій нині спожили?</string>
    <string name="x_times_per_week">%d разів на тиждень</string>
    <string name="x_times_per_month">%d разів на місяць</string>
    <string name="yes_or_no_short_example">напр., вправа</string>
    <string name="color">Колір</string>
    <string name="example_target">напр., 15</string>
    <string name="measurable_short_example">напр., біг</string>
    <string name="measurable_question_example" comment="Feel free to replace &quot;miles&quot; by &quot;km&quot; if that is more common in your country">напр., скільки кілометрів сьогодні пробігли?</string>
    <string name="measurable_units_example" comment="Feel free to replace by &quot;km&quot; if that is more common in your country">напр., кілометри</string>
    <string name="every_month">Щомісяця</string>
    <string name="validation_cannot_be_blank">Обов\'язкове поле</string>
    <string name="today">Сьогодні</string>
</resources><|MERGE_RESOLUTION|>--- conflicted
+++ resolved
@@ -36,10 +36,6 @@
     <string name="habit_strength">Сила звички</string>
     <string name="history">Історія</string>
     <string name="clear">Очистити</string>
-<<<<<<< HEAD
-    <string name="times_every">рази (-ів) за</string>
-=======
->>>>>>> 1bb6ad41
     <string name="days">дні(-в)</string>
     <string name="reminder">Нагадування</string>
     <string name="save">Зберегти</string>
@@ -54,15 +50,9 @@
     <string name="intro_title_1">Ласкаво просимо</string>
     <string name="intro_description_1">Трекер звичок Loop допомагає Вам розвивати і підтримувати корисні звички.</string>
     <string name="intro_title_2">Додайте нові звички</string>
-<<<<<<< HEAD
-    <string name="intro_description_2">Щодня, після виконання вашої звички, ставте пташку в програмі.</string>
-    <string name="intro_title_4">Відстежуйте свої успіхи</string>
-    <string name="intro_description_4">Деталізовані хвилеписи демонструють, як ваші звички покращилися з часом.</string>
-=======
     <string name="intro_description_2">Щодня, після виконання Вашої звички, ставте пташку в програмі.</string>
     <string name="intro_title_4">Відстежуйте свій поступ</string>
     <string name="intro_description_4">Деталізовані хвилеписи демонструють, як Ваші звички покращилися з часом.</string>
->>>>>>> 1bb6ad41
     <string name="interval_15_minutes">15 хвилин</string>
     <string name="interval_30_minutes">30 хвилин</string>
     <string name="interval_1_hour">1 година</string>
@@ -98,27 +88,21 @@
     <string name="clear_label">Очистити</string>
     <string name="select_hours">Оберіть години</string>
     <string name="select_minutes">Оберіть хвилини</string>
-<<<<<<< HEAD
-=======
     <string-array name="hints">
         <item>@string/hint_drag</item>
         <item>@string/hint_landscape</item>
     </string-array>
->>>>>>> 1bb6ad41
     <string name="about">Про програму</string>
     <string name="translators">Перекладачі</string>
     <string name="developers">Розробники</string>
     <string name="version_n">Версія %s</string>
     <string name="frequency">Частота</string>
     <string name="checkmark">Пташка</string>
-<<<<<<< HEAD
-=======
     <string name="checkmark_stack_widget" formatted="false">Checkmark Stack Widget</string>
     <string name="frequency_stack_widget" formatted="false">Frequency Stack Widget</string>
     <string name="score_stack_widget" formatted="false">Score Stack Widget</string>
     <string name="history_stack_widget" formatted="false">History Stack Widget</string>
     <string name="streaks_stack_widget" formatted="false">Streaks Stack Widget</string>
->>>>>>> 1bb6ad41
     <string name="best_streaks">Найкращі серії</string>
     <string name="every_day">Щодня</string>
     <string name="every_week">Щотижня</string>
@@ -149,10 +133,6 @@
     <string name="year">Рік</string>
     <string name="total">Усього</string>
     <string name="yes_or_no">Так або ні</string>
-<<<<<<< HEAD
-    <!-- Middle part of the sentence '1 time in xx days' -->
-=======
->>>>>>> 1bb6ad41
     <string name="every_x_days">Кожні %d дні(-в)</string>
     <string name="every_x_weeks">Кожні %d тижні(-в)</string>
     <string name="score">Сталість</string>
@@ -180,10 +160,7 @@
     <string name="long_press_to_edit">Натисніть і утримуйте, аби змінити значення</string>
     <string name="change_value">Змінити значення</string>
     <string name="calendar">Календар</string>
-<<<<<<< HEAD
-=======
     <string name="unit">Одиниця</string>
->>>>>>> 1bb6ad41
     <string name="example_question_boolean">напр.: Ви робили сьогодні вправи?</string>
     <string name="question">Запитання</string>
     <string name="target">Мета</string>
