<?xml version="1.0" encoding="utf-8"?>
<!--
  ~ Copyright (C) 2016 Álinson Santos Xavier <isoron@gmail.com>
  ~
  ~ This file is part of Loop Habit Tracker.
  ~
  ~ Loop Habit Tracker is free software: you can redistribute it and/or modify
  ~ it under the terms of the GNU General Public License as published by the
  ~ Free Software Foundation, either version 3 of the License, or (at your
  ~ option) any later version.
  ~
  ~ Loop Habit Tracker is distributed in the hope that it will be useful, but
  ~ WITHOUT ANY WARRANTY; without even the implied warranty of MERCHANTABILITY
  ~ or FITNESS FOR A PARTICULAR PURPOSE. See the GNU General Public License for
  ~ more details.
  ~
  ~ You should have received a copy of the GNU General Public License along
  ~ with this program. If not, see <http://www.gnu.org/licenses/>.
  -->
<resources>
    <string name="app_name">Loop习惯记录</string>
    <string name="main_activity_title">习惯</string>
    <string name="action_settings">设置</string>
    <string name="edit">编辑</string>
    <string name="delete">删除</string>
    <string name="archive">存档</string>
    <string name="unarchive">取消存档</string>
    <string name="add_habit">添加新习惯</string>
    <string name="color_picker_default_title">选择颜色</string>
    <string name="toast_habit_created">习惯已创建</string>
    <string name="toast_habit_deleted">习惯已删除</string>
    <string name="toast_habit_changed">习惯已被修改.</string>
    <string name="toast_habit_archived">习惯存档成功.</string>
    <string name="toast_habit_unarchived">存档已取消.</string>
    <string name="overview">总览</string>
    <string name="habit_strength">习惯强度</string>
    <string name="history">历史</string>
    <string name="clear">取消</string>
<<<<<<< HEAD
    <string name="times_every">次每</string>
=======
>>>>>>> 1bb6ad41
    <string name="days">天</string>
    <string name="reminder">提醒</string>
    <string name="save">保存</string>
    <string name="streaks">连续完成次数</string>
    <string name="no_habits_found">你还没有任何习惯</string>
    <string name="long_press_to_toggle">长按 标记/取消标记</string>
    <string name="reminder_off">关闭</string>
    <string name="create_habit">新建习惯</string>
    <string name="edit_habit">编辑习惯</string>
    <string name="check">标记</string>
    <string name="snooze">以后再说</string>
    <string name="intro_title_1">欢迎</string>
    <string name="intro_description_1">循环习惯记录器帮助你建立和维持好习惯.</string>
    <string name="intro_title_2">建立一些新习惯</string>
    <string name="intro_description_2">每当你完成一项习惯后，就在应用上做一个标记</string>
    <string name="intro_title_4">记录你的进步</string>
    <string name="intro_description_4">详细图表展示长期以来习惯养成情况</string>
    <string name="interval_15_minutes">15分钟</string>
    <string name="interval_30_minutes">30分钟</string>
    <string name="interval_1_hour">1小时</string>
    <string name="interval_2_hour">2小时</string>
    <string name="interval_4_hour">4小时</string>
    <string name="interval_8_hour">8小时</string>
    <string name="interval_24_hour">24 小时</string>
    <string name="interval_always_ask">总是询问</string>
    <string name="interval_custom">自定义</string>
    <string name="pref_toggle_title">轻触以启动重复</string>
    <string name="pref_toggle_description">更加方便，但有可能造成意外记录</string>
    <string name="pref_snooze_interval_title">提醒延迟间隔</string>
    <string name="pref_rate_this_app">去Play商店评价这个应用</string>
    <string name="pref_send_feedback">发送反馈给开发者</string>
    <string name="pref_view_source_code">在Github上查看源代码</string>
    <string name="links">链接</string>
    <string name="name">习惯标题</string>
    <string name="settings">设置</string>
    <string name="snooze_interval">推迟提醒间隔</string>
    <string name="select_snooze_delay">设定暂停提醒的重复时间</string>
    <string name="hint_title">你知道吗？</string>
    <string name="hint_drag">如果要重新排列习惯，按住习惯的名字拖到想要的位置</string>
    <string name="hint_landscape">转至横屏查看更多日期</string>
    <string name="delete_habits">删除该习惯</string>
    <string name="delete_habits_message">习惯会被永久删除，且该操作不可恢复</string>
    <string name="habit_not_found">习惯已删/找不到</string>
    <string name="weekends">周末</string>
    <string name="any_weekday">工作日</string>
    <string name="any_day">每天</string>
    <string name="select_weekdays">选择天数</string>
    <string name="export_to_csv">导出数据 (CSV)</string>
    <string name="done_label">完成</string>
    <string name="clear_label">取消</string>
    <string name="select_hours">选择小时</string>
    <string name="select_minutes">选择分钟</string>
    <string name="about">关于应用</string>
    <string name="translators">翻译者</string>
    <string name="developers">开发者</string>
    <string name="version_n">当前版本：%s</string>
    <string name="frequency">频率</string>
    <string name="checkmark">标记</string>
    <string name="best_streaks">最佳连续完成次数</string>
    <string name="every_day">每天</string>
    <string name="every_week">每周</string>
    <string name="help">帮助 &amp; 常见问题</string>
    <string name="could_not_export">导出数据失败</string>
    <string name="could_not_import">导入数据失败</string>
    <string name="file_not_recognized">无法识别文件</string>
    <string name="habits_imported">习惯导入成功</string>
    <string name="import_data">导入数据</string>
    <string name="export_full_backup">导出完整备份</string>
    <string name="import_data_summary">支持此应用导出的备份文件， 也支持 Tickmate ， HabitBull 或 Rewire 导出文件，请参阅常见问题以获取更多信息。</string>
    <string name="export_as_csv_summary">生成可以通过电子表格软件打开的文件，如 Microsoft Excel 或 OpenOffice Calc。该文件无法重新导入。</string>
    <string name="export_full_backup_summary">生成一个包含所有数据的文件。该文件可以重新导入。</string>
    <string name="bug_report_failed">错误报告生成失败</string>
    <string name="generate_bug_report">生成错误报告</string>
    <string name="troubleshooting">故障排除</string>
    <string name="help_translate">帮助翻译这个应用</string>
    <string name="night_mode">夜间模式</string>
    <string name="use_pure_black">在夜间模式中使用纯黑色</string>
    <string name="pure_black_description">\"以纯黑色背景代替夜间模式中的灰色背景。
这将帮助减少 AMOLED 屏幕手机的电量使用。\"</string>
    <string name="interface_preferences">界面</string>
    <string name="reverse_days">反向顺序的日子</string>
    <string name="reverse_days_description">在主界面显示反向顺序的日子</string>
    <string name="day">天</string>
    <string name="week">周</string>
    <string name="month">月</string>
    <string name="quarter">季度</string>
    <string name="year">年</string>
    <string name="total">总数</string>
<<<<<<< HEAD
    <!-- Different types of habits -->
    <!-- Middle part of the sentence '1 time in xx days' -->
=======
    <string name="yes_or_no">是或否</string>
>>>>>>> 1bb6ad41
    <string name="every_x_days">每 %d 天</string>
    <string name="every_x_weeks">每 %d 周</string>
    <string name="score">成绩</string>
    <string name="reminder_sound">提醒声音</string>
    <string name="none">无</string>
    <string name="filter">筛选</string>
    <string name="hide_completed">隐藏已完成项目</string>
    <string name="hide_archived">隐藏已存档</string>
    <string name="sticky_notifications">使提醒持久</string>
    <string name="sticky_notifications_description">防止提醒被滑掉</string>
    <string name="led_notifications">提示灯</string>
    <string name="led_notifications_description">仅有LED提示灯的手机才有闪烁提醒。</string>
    <string name="repair_database">修复数据库</string>
    <string name="database_repaired">数据库已修复</string>
    <string name="uncheck">取消选中</string>
    <string name="toggle">切换</string>
    <string name="action">操作</string>
    <string name="habit">习惯</string>
    <string name="sort">排序</string>
    <string name="manually">手动</string>
    <string name="by_name">根据名称</string>
    <string name="by_color">根据颜色</string>
    <string name="by_score">根据分数</string>
    <string name="export">导出</string>
    <string name="long_press_to_edit">长按可更改值</string>
    <string name="change_value">更改值</string>
    <string name="calendar">日历</string>
    <string name="unit">单位</string>
    <string name="example_question_boolean">例如：您今天锻炼了吗？</string>
    <string name="question">问题</string>
    <string name="target">目标</string>
    <string name="yes">是</string>
    <string name="no">否</string>
    <string name="customize_notification_summary">更改声音、振动、灯光和其他通知设置</string>
    <string name="customize_notification">自定义通知</string>
    <string name="pref_view_privacy">查看隐私政策</string>
    <string name="view_all_contributors">查看所有贡献者&#8230;</string>
    <string name="database">资料库</string>
    <string name="widget_opacity_title">部件不透明度</string>
    <string name="widget_opacity_description">使小部件在主屏幕上更加透明或更加不透明。</string>
    <string name="first_day_of_the_week">一周的起始日</string>
    <string name="default_reminder_question">你今天养成这个习惯了吗？</string>
    <string name="notes">备注</string>
    <string name="example_notes">(可选)</string>
    <string name="yes_or_no_example">例如，你今天早起吗？ 你运动了吗？ 你下国际象棋了吗？</string>
    <string name="measurable">可计量的</string>
    <string name="measurable_example" comment="Feel free to replace &quot;miles&quot; by &quot;km&quot;">例如，您今天跑了几英里？您阅读了几页？你吃了多少卡路里？</string>
    <string name="x_times_per_week">每周%d 次</string>
    <string name="x_times_per_month">每月%d 次</string>
    <string name="yes_or_no_short_example">例如，锻炼</string>
    <string name="color">颜色</string>
    <string name="example_target">例如：15</string>
    <string name="measurable_short_example">例如，跑步</string>
    <string name="measurable_question_example" comment="Feel free to replace &quot;miles&quot; by &quot;km&quot; if that is more common in your country">例如，今天你跑了多少英里？</string>
    <string name="measurable_units_example" comment="Feel free to replace by &quot;km&quot; if that is more common in your country">例如：英里</string>
    <string name="every_month">每月</string>
    <string name="validation_cannot_be_blank">不能为空</string>
    <string name="today">今日</string>
</resources><|MERGE_RESOLUTION|>--- conflicted
+++ resolved
@@ -36,10 +36,6 @@
     <string name="habit_strength">习惯强度</string>
     <string name="history">历史</string>
     <string name="clear">取消</string>
-<<<<<<< HEAD
-    <string name="times_every">次每</string>
-=======
->>>>>>> 1bb6ad41
     <string name="days">天</string>
     <string name="reminder">提醒</string>
     <string name="save">保存</string>
@@ -128,12 +124,7 @@
     <string name="quarter">季度</string>
     <string name="year">年</string>
     <string name="total">总数</string>
-<<<<<<< HEAD
-    <!-- Different types of habits -->
-    <!-- Middle part of the sentence '1 time in xx days' -->
-=======
     <string name="yes_or_no">是或否</string>
->>>>>>> 1bb6ad41
     <string name="every_x_days">每 %d 天</string>
     <string name="every_x_weeks">每 %d 周</string>
     <string name="score">成绩</string>
