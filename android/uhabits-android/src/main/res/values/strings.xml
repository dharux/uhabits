<?xml version="1.0" encoding="utf-8"?>
<!--
  ~ Copyright (C) 2016 Álinson Santos Xavier <isoron@gmail.com>
  ~
  ~ This file is part of Loop Habit Tracker.
  ~
  ~ Loop Habit Tracker is free software: you can redistribute it and/or modify
  ~ it under the terms of the GNU General Public License as published by the
  ~ Free Software Foundation, either version 3 of the License, or (at your
  ~ option) any later version.
  ~
  ~ Loop Habit Tracker is distributed in the hope that it will be useful, but
  ~ WITHOUT ANY WARRANTY; without even the implied warranty of MERCHANTABILITY
  ~ or FITNESS FOR A PARTICULAR PURPOSE. See the GNU General Public License for
  ~ more details.
  ~
  ~ You should have received a copy of the GNU General Public License along
  ~ with this program. If not, see <http://www.gnu.org/licenses/>.
  -->

<resources>
    <string name="app_name">Loop Habit Tracker</string>
    <string name="main_activity_title">Habits</string>
    <string name="action_settings">Settings</string>
    <string name="edit">Edit</string>
    <string name="delete">Delete</string>
    <string name="archive">Archive</string>
    <string name="unarchive">Unarchive</string>
    <string name="add_habit">Add habit</string>
    <string name="color_picker_default_title">Change color</string>
    <string name="toast_habit_created">Habit created</string>
    <string name="toast_habit_deleted">Habits deleted</string>
    <string name="toast_habit_changed">Habit changed</string>
    <string name="toast_habit_archived">Habits archived</string>
    <string name="toast_habit_unarchived">Habits unarchived</string>
    <string name="title_activity_show_habit" translatable="false"/>
    <string name="overview">Overview</string>
    <string name="habit_strength">Habit strength</string>
    <string name="history">History</string>
    <string name="clear">Clear</string>
    <string name="times_every">times in</string>
    <string name="days">days</string>
    <string name="reminder">Reminder</string>
    <string name="save">Save</string>
    <string name="streaks">Streaks</string>
    <string name="no_habits_found">You have no active habits</string>
    <string name="long_press_to_toggle">Press-and-hold to check or uncheck</string>
    <string name="reminder_off">Off</string>
    <string name="create_habit">Create habit</string>
    <string name="edit_habit">Edit habit</string>
    <string name="check">Check</string>
    <string name="snooze">Later</string>
    <string name="intro_title_1">Welcome</string>
    <string name="intro_description_1">Loop Habit Tracker helps you create and maintain good habits.</string>
    <string name="intro_title_2">Create some new habits</string>
    <string name="intro_description_2">Every day, after performing your habit, put a checkmark on the app.</string>
    <string name="intro_title_4">Track your progress</string>
    <string name="intro_description_4">Detailed graphs show you how your habits improved over time.</string>
    <string name="interval_15_minutes">15 minutes</string>
    <string name="interval_30_minutes">30 minutes</string>
    <string name="interval_1_hour">1 hour</string>
    <string name="interval_2_hour">2 hours</string>
    <string name="interval_4_hour">4 hours</string>
    <string name="interval_8_hour">8 hours</string>
    <string name="interval_24_hour">24 hours</string>
    <string name="interval_always_ask">Always ask</string>
    <string name="interval_custom">Custom...</string>
    <string name="pref_toggle_title">Toggle with short press</string>
    <string name="pref_toggle_description">Put checkmarks with a single tap instead of press-and-hold. More convenient, but might cause accidental toggles.</string>
    <string name="pref_snooze_interval_title">Snooze interval on reminders</string>
    <string name="pref_rate_this_app">Rate this app on Google Play</string>
    <string name="pref_send_feedback">Send feedback to developer</string>
    <string name="pref_view_source_code">View source code at GitHub</string>
    <string name="links">Links</string>
    <string name="name">Name</string>
    <string name="settings">Settings</string>
    <string name="snooze_interval">Snooze interval</string>
    <string name="select_snooze_delay">Select snooze delay</string>
    <string name="hint_title">Did you know?</string>
    <string name="hint_drag">To rearrange the entries, press-and-hold on the name of the habit, then drag it to the correct place.</string>
    <string name="hint_landscape">You can see more days by putting your phone in landscape mode.</string>
    <string name="delete_habits">Delete Habits</string>
    <string name="delete_habits_message">The habits will be permanently deleted. This action cannot be undone.</string>
    <string name="habit_not_found">Habit deleted / not found</string>
    <string name="weekends">Weekends</string>
    <string name="any_weekday">Monday to Friday</string>
    <string name="any_day">Any day of the week</string>
    <string name="select_weekdays">Select days</string>
    <string name="export_to_csv">Export as CSV</string>
    <string name="done_label">Done</string>
    <string name="clear_label">Clear</string>
    <string name="select_hours">Select hours</string>
    <string name="select_minutes">Select minutes</string>
    <string-array name="hints">
        <item>@string/hint_drag</item>
        <item>@string/hint_landscape</item>
    </string-array>
    <string name="about">About</string>
    <string name="translators">Translators</string>
    <string name="developers">Developers</string>
    <string name="version_n">Version %s</string>
    <string name="frequency">Frequency</string>
    <string name="checkmark">Checkmark</string>
    <string name="checkmark_stack_widget" formatted="false">Checkmark Stack Widget</string>
    <string name="frequency_stack_widget" formatted="false">Frequency Stack Widget</string>
    <string name="score_stack_widget" formatted="false">Score Stack Widget</string>
    <string name="history_stack_widget" formatted="false">History Stack Widget</string>
    <string name="streaks_stack_widget" formatted="false">Streaks Stack Widget</string>
    <string name="best_streaks">Best streaks</string>
    <string name="every_day">Every day</string>
    <string name="every_week">Every week</string>
    <string name="help">Help &amp; FAQ</string>
    <string name="could_not_export">Failed to export data.</string>
    <string name="could_not_import">Failed to import data.</string>
    <string name="file_not_recognized">File not recognized.</string>
    <string name="habits_imported">Habits imported successfully.</string>
    <string name="import_data">Import data</string>
    <string name="export_full_backup">Export full backup</string>
    <string name="import_data_summary">Supports full backups exported by this app, as well as files generated by Tickmate, HabitBull or Rewire. See FAQ for more information.</string>
    <string name="export_as_csv_summary">Generates files that can be opened by spreadsheet software such as Microsoft Excel or OpenOffice Calc. This file cannot be imported back.</string>
    <string name="export_full_backup_summary">Generates a file that contains all your data. This file can be imported back.</string>
    <string name="bug_report_failed">Failed to generate bug report.</string>
    <string name="generate_bug_report">Generate bug report</string>
    <string name="troubleshooting">Troubleshooting</string>
    <string name="help_translate">Help translate this app</string>
    <string name="night_mode">Dark theme</string>
    <string name="use_pure_black">Use pure black in dark theme</string>
    <string name="pure_black_description">Replaces gray backgrounds with pure black in dark theme. Reduces battery usage in phones with AMOLED display.</string>
    <string name="interface_preferences">Interface</string>
    <string name="reverse_days">Reverse order of days</string>
    <string name="reverse_days_description">Show days in reverse order on the main screen.</string>
    <string name="day">Day</string>
    <string name="week">Week</string>
    <string name="month">Month</string>
    <string name="quarter">Quarter</string>
    <string name="year">Year</string>
    <string name="total">Total</string>
    <string name="yes_or_no">Yes or No</string>
    <string name="every_x_days">Every %d days</string>
    <string name="every_x_weeks">Every %d weeks</string>
    <string name="score">Score</string>
    <string name="reminder_sound">Reminder sound</string>
    <string name="none">None</string>
    <string name="filter">Filter</string>
    <string name="hide_completed">Hide completed</string>
    <string name="hide_archived">Hide archived</string>
    <string name="sticky_notifications">Make notifications sticky</string>
    <string name="sticky_notifications_description">Prevents notifications from being swiped away.</string>
    <string name="led_notifications">Notification light</string>
    <string name="led_notifications_description">Shows a blinking light for reminders. Only available in phones with LED notification lights.</string>
    <string name="repair_database">Repair database</string>
    <string name="database_repaired">Database repaired.</string>
    <string name="uncheck">Uncheck</string>
    <string name="toggle">Toggle</string>
    <string name="action">Action</string>
    <string name="habit">Habit</string>
    <string name="sort">Sort</string>
    <string name="manually">Manually</string>
    <string name="by_name">By name</string>
    <string name="by_color">By color</string>
    <string name="by_score">By score</string>
    <string name="by_status">By status</string>
    <string name="export">Export</string>
    <string name="long_press_to_edit">Press-and-hold to change the value</string>
    <string name="change_value">Change value</string>
    <string name="calendar">Calendar</string>
    <string name="unit">Unit</string>
    <string name="example_question_boolean">e.g. Did you exercise today?</string>
    <string name="question">Question</string>
    <string name="target">Target</string>
    <string name="yes">Yes</string>
    <string name="no">No</string>
    <string name="customize_notification_summary">Change sound, vibration, light and other notification settings</string>
    <string name="customize_notification">Customize notifications</string>
    <string name="pref_view_privacy">View privacy policy</string>
    <string name="view_all_contributors">View all contributors…</string>
    <string name="database">Database</string>
    <string name="widget_opacity_title">Widget opacity</string>
    <string name="widget_opacity_description">Makes widgets more transparent or more opaque in your home screen.</string>
    <string name="first_day_of_the_week">First day of the week</string>
    <string name="default_reminder_question">Have you completed this habit today?</string>
    <string name="notes">Notes</string>
    <string name="example_notes">(Optional)</string>
    <string name="yes_or_no_example">e.g. Did you wake up early today? Did you exercise? Did you play chess?</string>
    <string name="measurable">Measurable</string>
    <string name="measurable_example">e.g. How many miles did you run today? How many pages did you read? How many calories did you eat?</string>
    <string name="x_times_per_week">%d times per week</string>
    <string name="x_times_per_month">%d times per month</string>
    <string name="yes_or_no_short_example">e.g. Exercise</string>
    <string name="color">Color</string>
    <string name="example_target">e.g. 15</string>
    <string name="measurable_short_example">e.g. Run</string>
    <string name="measurable_question_example">e.g. How many miles did you run today?</string>
    <string name="measurable_units_example">e.g. miles</string>
    <string name="every_month">Every month</string>
    <string name="validation_cannot_be_blank">Cannot be blank</string>
    <string name="today">Today</string>
    <string name="enter">Enter</string>
    <string name="no_habits">No habits found</string>
    <string name="no_numerical_habits">No measurable habits found</string>
    <string name="no_boolean_habits">No yes-or-no habits found</string>
    <string name="increment">Increment</string>
    <string name="decrement">Decrement</string>
    <string name="pref_skip_title">Enable skip days</string>
    <string name="pref_skip_description">Toggle twice to add a skip instead of a checkmark. Skips keep your score unchanged and don\'t break your streak.</string>
<<<<<<< HEAD
    <string name="device_sync">Device sync</string>
    <string name="pref_sync_summary">When enabled, an encrypted copy of your data will be uploaded to our servers. See privacy policy.</string>
    <string name="pref_sync_title">Sync data across devices</string>
    <string name="display_sync_code">Show device sync instructions</string>
    <string name="sync_instructions"><![CDATA[<b>Instructions:</b><br/>1. Install Loop in your second device.<br/>2. Open the link below in your second device.<br/><b>Important:</b> Do not not make this information public. It gives anyone access to your data.]]></string>
    <string name="sync_link">Sync link</string>
    <string name="sync_link_qr">Sync link (QR code)</string>
    <string name="password">Password</string>
    <string name="copied_to_the_clipboard">Copied to the clipboard</string>
    <string name="sync_confirm"><![CDATA[Are you trying to enable device sync?\n\nThis feature allows you to sync your data across multiple devices. When enabled, an encrypted copy of your data will be uploaded to our servers.]]></string>
    <string name="sync_enabled">Device sync enabled</string>
    <string name="sync_key_already_installed">Sync key already installed</string>
=======
    <string name="pref_unknown_title">Show question marks for missing data</string>
    <string name="pref_unknown_description">Differentiate days without data from actual lapses. To enter a lapse, toggle twice.</string>
>>>>>>> aa288ac4
</resources><|MERGE_RESOLUTION|>--- conflicted
+++ resolved
@@ -203,7 +203,6 @@
     <string name="decrement">Decrement</string>
     <string name="pref_skip_title">Enable skip days</string>
     <string name="pref_skip_description">Toggle twice to add a skip instead of a checkmark. Skips keep your score unchanged and don\'t break your streak.</string>
-<<<<<<< HEAD
     <string name="device_sync">Device sync</string>
     <string name="pref_sync_summary">When enabled, an encrypted copy of your data will be uploaded to our servers. See privacy policy.</string>
     <string name="pref_sync_title">Sync data across devices</string>
@@ -216,8 +215,6 @@
     <string name="sync_confirm"><![CDATA[Are you trying to enable device sync?\n\nThis feature allows you to sync your data across multiple devices. When enabled, an encrypted copy of your data will be uploaded to our servers.]]></string>
     <string name="sync_enabled">Device sync enabled</string>
     <string name="sync_key_already_installed">Sync key already installed</string>
-=======
     <string name="pref_unknown_title">Show question marks for missing data</string>
     <string name="pref_unknown_description">Differentiate days without data from actual lapses. To enter a lapse, toggle twice.</string>
->>>>>>> aa288ac4
 </resources>