/*
 * Copyright (C) 2017 Álinson Santos Xavier <isoron@gmail.com>
 *
 * This file is part of Loop Habit Tracker.
 *
 * Loop Habit Tracker is free software: you can redistribute it and/or modify
 * it under the terms of the GNU General Public License as published by the
 * Free Software Foundation, either version 3 of the License, or (at your
 * option) any later version.
 *
 * Loop Habit Tracker is distributed in the hope that it will be useful, but
 * WITHOUT ANY WARRANTY; without even the implied warranty of MERCHANTABILITY
 * or FITNESS FOR A PARTICULAR PURPOSE. See the GNU General Public License for
 * more details.
 *
 * You should have received a copy of the GNU General Public License along
 * with this program. If not, see <http://www.gnu.org/licenses/>.
 */

package org.isoron.uhabits.core.preferences;

import androidx.annotation.*;

import org.isoron.uhabits.core.models.*;
import org.isoron.uhabits.core.ui.*;
import org.isoron.uhabits.core.utils.*;

import java.util.*;

public class Preferences
{
    @NonNull
    private final Storage storage;

    @NonNull
    private List<Listener> listeners;

    @Nullable
    private Boolean shouldReverseCheckmarks = null;

    public Preferences(@NonNull Storage storage)
    {
        this.storage = storage;
        listeners = new LinkedList<>();
        storage.onAttached(this);
    }

    public void addListener(Listener listener)
    {
        listeners.add(listener);
    }

    public Integer getDefaultHabitColor(int fallbackColor)
    {
        return storage.getInt("pref_default_habit_palette_color",
            fallbackColor);
    }

    public HabitList.Order getDefaultPrimaryOrder()
    {
        String name = storage.getString("pref_default_order", "BY_POSITION");

        try
        {
            return HabitList.Order.valueOf(name);
        }
        catch (IllegalArgumentException e)
        {
            setDefaultPrimaryOrder(HabitList.Order.BY_POSITION);
            return HabitList.Order.BY_POSITION;
        }
    }

    public HabitList.Order getDefaultSecondaryOrder() {
        String name = storage.getString("pref_default_secondary_order", "BY_NAME_ASC");

        try
        {
            return HabitList.Order.valueOf(name);
        }
        catch (IllegalArgumentException e)
        {
            setDefaultSecondaryOrder(HabitList.Order.BY_NAME_ASC);
            return HabitList.Order.BY_POSITION;
        }
    }

    public void setDefaultPrimaryOrder(HabitList.Order order)
    {
        storage.putString("pref_default_order", order.name());
    }

    public void setDefaultSecondaryOrder(HabitList.Order order)
    {
        storage.putString("pref_default_secondary_order", order.name());
    }

    public int getDefaultScoreSpinnerPosition()
    {
        int defaultScoreInterval =
            storage.getInt("pref_score_view_interval", 1);

        if (defaultScoreInterval > 5 || defaultScoreInterval < 0)
        {
            defaultScoreInterval = 1;
            storage.putInt("pref_score_view_interval", 1);
        }

        return defaultScoreInterval;
    }

    public void setDefaultScoreSpinnerPosition(int position)
    {
        storage.putInt("pref_score_view_interval", position);
    }

    public int getLastHintNumber()
    {
        return storage.getInt("last_hint_number", -1);
    }

    public Timestamp getLastHintTimestamp()
    {
        long unixTime = storage.getLong("last_hint_timestamp", -1);
        if (unixTime < 0) return null;
        else return new Timestamp(unixTime);
    }

    public boolean getShowArchived()
    {
        return storage.getBoolean("pref_show_archived", false);
    }

    public void setShowArchived(boolean showArchived)
    {
        storage.putBoolean("pref_show_archived", showArchived);
    }

    public boolean getShowCompleted()
    {
        return storage.getBoolean("pref_show_completed", true);
    }

    public void setShowCompleted(boolean showCompleted)
    {
        storage.putBoolean("pref_show_completed", showCompleted);
    }

    public long getSnoozeInterval()
    {
        return Long.parseLong(storage.getString("pref_snooze_interval", "15"));
    }

    public void setSnoozeInterval(int interval)
    {
        storage.putString("pref_snooze_interval", String.valueOf(interval));
    }

    public int getTheme()
    {
        return storage.getInt("pref_theme", ThemeSwitcher.THEME_AUTOMATIC);
    }

    public void setTheme(int theme)
    {
        storage.putInt("pref_theme", theme);
    }

    public void incrementLaunchCount()
    {
        storage.putInt("launch_count", getLaunchCount() + 1);
    }

    public int getLaunchCount()
    {
        return storage.getInt("launch_count", 0);
    }

    public boolean isDeveloper()
    {
        return storage.getBoolean("pref_developer", false);
    }

    public void setDeveloper(boolean isDeveloper)
    {
        storage.putBoolean("pref_developer", isDeveloper);
    }

    public boolean isFirstRun()
    {
        return storage.getBoolean("pref_first_run", true);
    }

    public void setFirstRun(boolean isFirstRun)
    {
        storage.putBoolean("pref_first_run", isFirstRun);
    }

    public boolean isPureBlackEnabled()
    {
        return storage.getBoolean("pref_pure_black", false);
    }

    public void setPureBlackEnabled(boolean enabled)
    {
        storage.putBoolean("pref_pure_black", enabled);
    }

    public boolean isShortToggleEnabled()
    {
        return storage.getBoolean("pref_short_toggle", false);
    }

    public void setShortToggleEnabled(boolean enabled)
    {
        storage.putBoolean("pref_short_toggle", enabled);
    }

    public boolean isWidgetStackEnabled()
    {
        return storage.getBoolean("pref_feature_widget_stack", false);
    }

    public void removeListener(Listener listener)
    {
        listeners.remove(listener);
    }

    public void clear()
    {
        storage.clear();
    }

    public void setDefaultHabitColor(int color)
    {
        storage.putInt("pref_default_habit_palette_color", color);
    }

    public void setNotificationsSticky(boolean sticky)
    {
        storage.putBoolean("pref_sticky_notifications", sticky);
        for (Listener l : listeners) l.onNotificationsChanged();
    }

    public void setNotificationsLed(boolean enabled)
    {
        storage.putBoolean("pref_led_notifications", enabled);
        for (Listener l : listeners) l.onNotificationsChanged();
    }

    public boolean shouldMakeNotificationsSticky()
    {
        return storage.getBoolean("pref_sticky_notifications", false);
    }

    public boolean shouldMakeNotificationsLed()
    {
        return storage.getBoolean("pref_led_notifications", false);
    }

    public boolean isCheckmarkSequenceReversed()
    {
        if (shouldReverseCheckmarks == null) shouldReverseCheckmarks =
            storage.getBoolean("pref_checkmark_reverse_order", false);

        return shouldReverseCheckmarks;
    }

    public void setCheckmarkSequenceReversed(boolean reverse)
    {
        shouldReverseCheckmarks = reverse;
        storage.putBoolean("pref_checkmark_reverse_order", reverse);
        for (Listener l : listeners) l.onCheckmarkSequenceChanged();
    }

    public void updateLastHint(int number, Timestamp timestamp)
    {
        storage.putInt("last_hint_number", number);
        storage.putLong("last_hint_timestamp", timestamp.getUnixTime());
    }

    public int getLastAppVersion()
    {
        return storage.getInt("last_version", 0);
    }

    public void setLastAppVersion(int version)
    {
        storage.putInt("last_version", version);
    }

    public int getWidgetOpacity()
    {
        return Integer.parseInt(storage.getString("pref_widget_opacity", "255"));
    }

    public void setWidgetOpacity(int value)
    {
        storage.putString("pref_widget_opacity", Integer.toString(value));
    }

    public boolean isSkipEnabled()
    {
        return storage.getBoolean("pref_skip_enabled", false);
    }

    public void setSkipEnabled(boolean value)
    {
        storage.putBoolean("pref_skip_enabled", value);
    }

<<<<<<< HEAD
    public String getSyncBaseURL()
    {
        return storage.getString("pref_sync_base_url", "");
    }

    public String getSyncKey()
    {
        return storage.getString("pref_sync_key", "");
    }

    public void setSyncKey(String key)
    {
        storage.putString("pref_sync_key", key);
    }

    public String getEncryptionKey()
    {
        return storage.getString("pref_encryption_key", "");
    }

    public void setEncryptionKey(String key)
    {
        storage.putString("pref_encryption_key", key);
    }

    public boolean isSyncEnabled()
    {
        return storage.getBoolean("pref_sync_enabled", false);
    }

    public void setSyncEnabled(boolean enabled)
    {
        storage.putBoolean("pref_sync_enabled", enabled);
        if(enabled) for (Listener l : listeners) l.onSyncEnabled();
    }

=======
    public boolean areQuestionMarksEnabled()
    {
        return storage.getBoolean("pref_unknown_enabled", false);
    }
>>>>>>> aa288ac4

    /**
     * @return An integer representing the first day of the week. Sunday
     * corresponds to 1, Monday to 2, and so on, until Saturday, which is
     * represented by 7. By default, this is based on the current system locale,
     * unless the user changed this in the settings.
     */
    public int getFirstWeekday()
    {
        String weekday = storage.getString("pref_first_weekday", "");
        if (weekday.isEmpty()) return DateUtils.getFirstWeekdayNumberAccordingToLocale();
        return Integer.parseInt(weekday);
    }

    public interface Listener
    {
        default void onCheckmarkSequenceChanged()
        {
        }

        default void onNotificationsChanged()
        {
        }

        default void onSyncEnabled()
        {
        }
    }

    public interface Storage
    {
        void clear();

        boolean getBoolean(String key, boolean defValue);

        int getInt(String key, int defValue);

        long getLong(String key, long defValue);

        String getString(String key, String defValue);

        void onAttached(Preferences preferences);

        void putBoolean(String key, boolean value);

        void putInt(String key, int value);

        void putLong(String key, long value);

        void putString(String key, String value);

        void remove(String key);

        default void putLongArray(String key, long[] values)
        {
            putString(key, StringUtils.joinLongs(values));
        }

        default long[] getLongArray(String key, long[] defValue)
        {
            String string = getString(key, "");
            if (string.isEmpty()) return defValue;
            else return StringUtils.splitLongs(string);
        }
    }
}<|MERGE_RESOLUTION|>--- conflicted
+++ resolved
@@ -309,7 +309,6 @@
         storage.putBoolean("pref_skip_enabled", value);
     }
 
-<<<<<<< HEAD
     public String getSyncBaseURL()
     {
         return storage.getString("pref_sync_base_url", "");
@@ -346,12 +345,10 @@
         if(enabled) for (Listener l : listeners) l.onSyncEnabled();
     }
 
-=======
     public boolean areQuestionMarksEnabled()
     {
         return storage.getBoolean("pref_unknown_enabled", false);
     }
->>>>>>> aa288ac4
 
     /**
      * @return An integer representing the first day of the week. Sunday
