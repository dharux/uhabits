--- conflicted
+++ resolved
@@ -77,11 +77,8 @@
     compile 'com.opencsv:opencsv:3.7'
     compile 'org.apmem.tools:layouts:1.10@aar'
     compile 'org.jetbrains:annotations-java5:15.0'
-<<<<<<< HEAD
     compile 'com.google.code.gson:gson:2.8.0'
-=======
     compile 'com.google.code.findbugs:jsr305:2.0.1'
->>>>>>> c20d5c87
 
     provided 'javax.annotation:jsr250-api:1.0'
 
