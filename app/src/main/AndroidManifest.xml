--- conflicted
+++ resolved
@@ -16,21 +16,12 @@
   ~
   ~ You should have received a copy of the GNU General Public License along
   ~ with this program. If not, see <http://www.gnu.org/licenses/>.
-<<<<<<< HEAD
 -->
-<manifest package="org.isoron.uhabits"
-          xmlns:android="http://schemas.android.com/apk/res/android"
-          android:versionCode="28"
-          android:versionName="1.7.1">
-=======
-  -->
-
 <manifest
     package="org.isoron.uhabits"
     xmlns:android="http://schemas.android.com/apk/res/android"
     android:versionCode="29"
     android:versionName="1.7.2">
->>>>>>> 5e00d07b
 
     <uses-permission android:name="android.permission.VIBRATE"/>
 
