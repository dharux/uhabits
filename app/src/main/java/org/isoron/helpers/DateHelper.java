/*
 * Copyright (C) 2016 Álinson Santos Xavier <isoron@gmail.com>
 *
 * This file is part of Loop Habit Tracker.
 *
 * Loop Habit Tracker is free software: you can redistribute it and/or modify
 * it under the terms of the GNU General Public License as published by the
 * Free Software Foundation, either version 3 of the License, or (at your
 * option) any later version.
 *
 * Loop Habit Tracker is distributed in the hope that it will be useful, but
 * WITHOUT ANY WARRANTY; without even the implied warranty of MERCHANTABILITY
 * or FITNESS FOR A PARTICULAR PURPOSE. See the GNU General Public License for
 * more details.
 *
 * You should have received a copy of the GNU General Public License along
 * with this program. If not, see <http://www.gnu.org/licenses/>.
 */

package org.isoron.helpers;

import android.content.Context;
import android.text.format.DateFormat;

import org.isoron.uhabits.R;

import java.util.Date;
import java.util.GregorianCalendar;
import java.util.Locale;
import java.util.TimeZone;

public class DateHelper
{
<<<<<<< HEAD
    public static int millisecondsInOneDay = 24 * 60 * 60 * 1000;
    private static Long fixedLocalTime = null;
=======
    public static long millisecondsInOneDay = 24 * 60 * 60 * 1000;
>>>>>>> 824f98dd

    public static long getLocalTime()
    {
        if(fixedLocalTime != null) return fixedLocalTime;

        TimeZone tz = TimeZone.getDefault();
        long now = new Date().getTime();
        return now + tz.getOffset(now);
    }

    public static void setFixedLocalTime(Long timestamp)
    {
        fixedLocalTime = timestamp;
    }

    public static long toLocalTime(long timestamp)
    {
        TimeZone tz = TimeZone.getDefault();
        long now = new Date(timestamp).getTime();
        return now + tz.getOffset(now);
    }

    public static long getStartOfDay(long timestamp)
    {
        return (timestamp / millisecondsInOneDay) * millisecondsInOneDay;
    }

    public static GregorianCalendar getStartOfTodayCalendar()
    {
        return getCalendar(getStartOfToday());
    }

    public static GregorianCalendar getCalendar(long timestamp)
    {
        GregorianCalendar day = new GregorianCalendar(TimeZone.getTimeZone("GMT"));
        day.setTimeInMillis(timestamp);
        return day;
    }

    public static int getWeekday(long timestamp)
    {
        GregorianCalendar day = getCalendar(timestamp);
        return day.get(GregorianCalendar.DAY_OF_WEEK) % 7;
    }

    public static long getStartOfToday()
    {
        return getStartOfDay(DateHelper.getLocalTime());
    }

    public static String formatTime(Context context, int hours, int minutes)
    {
        int reminderMilliseconds = (hours * 60 + minutes) * 60 * 1000;

        Date date = new Date(reminderMilliseconds);
        java.text.DateFormat df = DateFormat.getTimeFormat(context);
        df.setTimeZone(TimeZone.getTimeZone("UTC"));

        return df.format(date);
    }

    public static String formatHeaderDate(GregorianCalendar day)
    {
        String dayOfMonth = Integer.toString(day.get(GregorianCalendar.DAY_OF_MONTH));
        String dayOfWeek = day.getDisplayName(GregorianCalendar.DAY_OF_WEEK,
                GregorianCalendar.SHORT, Locale.getDefault());

        return dayOfWeek + "\n" + dayOfMonth;
    }

    public static int differenceInDays(Date from, Date to)
    {
        long milliseconds = getStartOfDay(to.getTime()) - getStartOfDay(from.getTime());
        return (int) (milliseconds / millisecondsInOneDay);
    }

    public static String[] getShortDayNames()
    {
        return getDayNames(GregorianCalendar.SHORT);
    }

    public static String[] getLongDayNames()
    {
        return getDayNames(GregorianCalendar.LONG);
    }


    public static String[] getDayNames(int format)
    {
        String[] wdays = new String[7];

        GregorianCalendar day = new GregorianCalendar();
        day.set(GregorianCalendar.DAY_OF_WEEK, 0);

        for (int i = 0; i < 7; i++)
        {
            wdays[i] = day.getDisplayName(GregorianCalendar.DAY_OF_WEEK, format,
                    Locale.getDefault());
            day.add(GregorianCalendar.DAY_OF_MONTH, 1);
        }

        return wdays;
    }

    public static String formatWeekdayList(Context context, boolean weekday[])
    {
        String shortDayNames[] = getShortDayNames();
        String longDayNames[] = getLongDayNames();
        StringBuilder buffer = new StringBuilder();

        int count = 0;
        int first = 0;
        boolean isFirst = true;
        for(int i = 0; i < 7; i++)
        {
            if(weekday[i])
            {
                if(isFirst) first = i;
                else buffer.append(", ");

                buffer.append(shortDayNames[i]);
                isFirst = false;
                count++;
            }
        }

        if(count == 1) return longDayNames[first];
        if(count == 2 && weekday[0] && weekday[1]) return context.getString(R.string.weekends);
        if(count == 5 && !weekday[0] && !weekday[1]) return context.getString(R.string.any_weekday);
        if(count == 7) return context.getString(R.string.any_day);
        return buffer.toString();
    }

    public static Integer packWeekdayList(boolean weekday[])
    {
        int list = 0;
        int current = 1;

        for(int i = 0; i < 7; i++)
        {
            if(weekday[i]) list |= current;
            current = current << 1;
        }

        return list;
    }

    public static boolean[] unpackWeekdayList(int list)
    {
        boolean[] weekday = new boolean[7];
        int current = 1;

        for(int i = 0; i < 7; i++)
        {
            if((list & current) != 0) weekday[i] = true;
            current = current << 1;
        }

        return weekday;
    }
}<|MERGE_RESOLUTION|>--- conflicted
+++ resolved
@@ -31,12 +31,8 @@
 
 public class DateHelper
 {
-<<<<<<< HEAD
-    public static int millisecondsInOneDay = 24 * 60 * 60 * 1000;
+    public static long millisecondsInOneDay = 24 * 60 * 60 * 1000;
     private static Long fixedLocalTime = null;
-=======
-    public static long millisecondsInOneDay = 24 * 60 * 60 * 1000;
->>>>>>> 824f98dd
 
     public static long getLocalTime()
     {
