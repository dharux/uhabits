--- conflicted
+++ resolved
@@ -149,12 +149,8 @@
         Long timestamp = intent.getLongExtra("timestamp", DateHelper.getStartOfToday());
         Long reminderTime = intent.getLongExtra("reminderTime", DateHelper.getStartOfToday());
 
-<<<<<<< HEAD
+        if (habit == null) return;
         if (habit.checkmarks.getTodayValue() != Checkmark.UNCHECKED) return;
-=======
-        if (habit == null) return;
-        if (habit.repetitions.hasImplicitRepToday()) return;
->>>>>>> 824f98dd
 
         habit.highlight = 1;
         habit.save();
