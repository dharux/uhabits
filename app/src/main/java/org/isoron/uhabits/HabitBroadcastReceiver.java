/*
 * Copyright (C) 2016 Álinson Santos Xavier <isoron@gmail.com>
 *
 * This file is part of Loop Habit Tracker.
 *
 * Loop Habit Tracker is free software: you can redistribute it and/or modify
 * it under the terms of the GNU General Public License as published by the
 * Free Software Foundation, either version 3 of the License, or (at your
 * option) any later version.
 *
 * Loop Habit Tracker is distributed in the hope that it will be useful, but
 * WITHOUT ANY WARRANTY; without even the implied warranty of MERCHANTABILITY
 * or FITNESS FOR A PARTICULAR PURPOSE. See the GNU General Public License for
 * more details.
 *
 * You should have received a copy of the GNU General Public License along
 * with this program. If not, see <http://www.gnu.org/licenses/>.
 */

package org.isoron.uhabits;

import android.app.*;
import android.content.*;
import android.graphics.*;
import android.net.*;
import android.os.*;
import android.preference.*;
import android.support.v4.app.*;

import org.isoron.uhabits.commands.*;
import org.isoron.uhabits.models.*;
import org.isoron.uhabits.tasks.*;
import org.isoron.uhabits.utils.*;

import java.util.*;

import javax.inject.*;

/**
 * The Android BroadcastReceiver for Loop Habit Tracker.
 * <p/>
 * All broadcast messages are received and processed by this class.
 */
public class HabitBroadcastReceiver extends BroadcastReceiver
{
    public static final String ACTION_CHECK = "org.isoron.uhabits.ACTION_CHECK";

    public static final String ACTION_DISMISS =
        "org.isoron.uhabits.ACTION_DISMISS";

    public static final String ACTION_SHOW_REMINDER =
        "org.isoron.uhabits.ACTION_SHOW_REMINDER";

    public static final String ACTION_SNOOZE =
        "org.isoron.uhabits.ACTION_SNOOZE";

    @Inject
    HabitList habitList;

    @Inject
    CommandRunner commandRunner;

    public HabitBroadcastReceiver()
    {
        super();
        HabitsApplication.getComponent().inject(this);
    }

    public static void dismissNotification(Context context, Habit habit)
    {
        NotificationManager notificationManager =
            (NotificationManager) context.getSystemService(
                Activity.NOTIFICATION_SERVICE);

        int notificationId = (int) (habit.getId() % Integer.MAX_VALUE);
        notificationManager.cancel(notificationId);
    }

    @Override
    public void onReceive(final Context context, Intent intent)
    {
        switch (intent.getAction())
        {
            case ACTION_SHOW_REMINDER:
                createNotification(context, intent);
                createReminderAlarmsDelayed(context);
                break;

            case ACTION_DISMISS:
                dismissAllHabits();
                break;

            case ACTION_CHECK:
                checkHabit(context, intent);
                break;

            case ACTION_SNOOZE:
                snoozeHabit(context, intent);
                break;

            case Intent.ACTION_BOOT_COMPLETED:
                ReminderUtils.createReminderAlarms(context, habitList);
                break;
        }
    }

    private void checkHabit(Context context, Intent intent)
    {
        Uri data = intent.getData();
        long today = DateUtils.getStartOfToday();
        Long timestamp = intent.getLongExtra("timestamp", today);

        long habitId = ContentUris.parseId(data);
        Habit habit = habitList.getById(habitId);
        if (habit != null)
        {
            ToggleRepetitionCommand command =
                new ToggleRepetitionCommand(habit, timestamp);
            commandRunner.execute(command, habitId);
        }

        dismissNotification(context, habitId);
    }

    private boolean checkWeekday(Intent intent, Habit habit)
    {
        if (!habit.hasReminder()) return false;
        Reminder reminder = habit.getReminder();

        Long timestamp =
            intent.getLongExtra("timestamp", DateUtils.getStartOfToday());

        boolean reminderDays[] =
            DateUtils.unpackWeekdayList(reminder.getDays());
        int weekday = DateUtils.getWeekday(timestamp);

        return reminderDays[weekday];
    }

    private void createNotification(final Context context, final Intent intent)
    {
        final Uri data = intent.getData();
        final Habit habit = habitList.getById(ContentUris.parseId(data));
        final Long timestamp =
            intent.getLongExtra("timestamp", DateUtils.getStartOfToday());
        final Long reminderTime =
            intent.getLongExtra("reminderTime", DateUtils.getStartOfToday());

        if (habit == null) return;

        new BaseTask()
        {
            int todayValue;

            @Override
            protected void doInBackground()
            {
                todayValue = habit.getCheckmarks().getTodayValue();
            }

            @Override
            protected void onPostExecute(Void aVoid)
            {
                if (todayValue != Checkmark.UNCHECKED) return;
                if (!checkWeekday(intent, habit)) return;
                if (!habit.hasReminder()) return;

                Intent contentIntent = new Intent(context, MainActivity.class);
                contentIntent.setData(data);
                PendingIntent contentPendingIntent =
                    PendingIntent.getActivity(context, 0, contentIntent,
                        PendingIntent.FLAG_UPDATE_CURRENT);

<<<<<<< HEAD
                PendingIntent dismissPendingIntent;
                dismissPendingIntent =
                    HabitPendingIntents.dismissNotification(context);
                PendingIntent checkIntentPending =
                    HabitPendingIntents.toggleCheckmark(context, habit, timestamp);
                PendingIntent snoozeIntentPending =
                    HabitPendingIntents.snoozeNotification(context, habit);
=======
                PendingIntent dismissPendingIntent = buildDismissIntent(context);
                PendingIntent checkIntentPending = buildCheckIntent(context,
                    habit, timestamp, 1);
                PendingIntent snoozeIntentPending = buildSnoozeIntent(context, habit);
>>>>>>> a445ca96

                Uri ringtoneUri = ReminderUtils.getRingtoneUri(context);

                NotificationCompat.WearableExtender wearableExtender =
                    new NotificationCompat.WearableExtender().setBackground(
                        BitmapFactory.decodeResource(context.getResources(),
                            R.drawable.stripe));

                Notification notification =
                    new NotificationCompat.Builder(context)
                        .setSmallIcon(R.drawable.ic_notification)
                        .setContentTitle(habit.getName())
                        .setContentText(habit.getDescription())
                        .setContentIntent(contentPendingIntent)
                        .setDeleteIntent(dismissPendingIntent)
                        .addAction(R.drawable.ic_action_check,
                            context.getString(R.string.check),
                            checkIntentPending)
                        .addAction(R.drawable.ic_action_snooze,
                            context.getString(R.string.snooze),
                            snoozeIntentPending)
                        .setSound(ringtoneUri)
                        .extend(wearableExtender)
                        .setWhen(reminderTime)
                        .setShowWhen(true)
                        .build();

                notification.flags |= Notification.FLAG_AUTO_CANCEL;

                NotificationManager notificationManager =
                    (NotificationManager) context.getSystemService(
                        Activity.NOTIFICATION_SERVICE);

                int notificationId = (int) (habit.getId() % Integer.MAX_VALUE);
                notificationManager.notify(notificationId, notification);

                super.onPostExecute(aVoid);
            }
        }.execute();
    }

<<<<<<< HEAD
    private void createReminderAlarmsDelayed(final Context context)
    {
        new Handler().postDelayed(
            () -> ReminderUtils.createReminderAlarms(context, habitList), 5000);
=======
    public static PendingIntent buildSnoozeIntent(Context context, Habit habit)
    {
        Uri data = habit.getUri();
        Intent snoozeIntent = new Intent(context, HabitBroadcastReceiver.class);
        snoozeIntent.setData(data);
        snoozeIntent.setAction(ACTION_SNOOZE);
        return PendingIntent.getBroadcast(context, 0, snoozeIntent,
            PendingIntent.FLAG_UPDATE_CURRENT);
    }

    public static PendingIntent buildCheckIntent(Context context, Habit
        habit, Long timestamp, int requestCode)
    {
        Uri data = habit.getUri();
        Intent checkIntent = new Intent(context, HabitBroadcastReceiver.class);
        checkIntent.setData(data);
        checkIntent.setAction(ACTION_CHECK);
        if(timestamp != null) checkIntent.putExtra("timestamp", timestamp);
        return PendingIntent.getBroadcast(context, requestCode, checkIntent,
            PendingIntent.FLAG_UPDATE_CURRENT);
    }

    public static PendingIntent buildDismissIntent(Context context)
    {
        Intent deleteIntent = new Intent(context, HabitBroadcastReceiver.class);
        deleteIntent.setAction(ACTION_DISMISS);
        return PendingIntent.getBroadcast(context, 0, deleteIntent,
            PendingIntent.FLAG_UPDATE_CURRENT);
>>>>>>> a445ca96
    }

    private void dismissAllHabits()
    {

    }

    private void dismissNotification(Context context, Long habitId)
    {
        NotificationManager notificationManager =
            (NotificationManager) context.getSystemService(
                Activity.NOTIFICATION_SERVICE);

        int notificationId = (int) (habitId % Integer.MAX_VALUE);
        notificationManager.cancel(notificationId);
    }

    private void snoozeHabit(Context context, Intent intent)
    {
        Uri data = intent.getData();
        SharedPreferences prefs =
            PreferenceManager.getDefaultSharedPreferences(context);
        long delayMinutes =
            Long.parseLong(prefs.getString("pref_snooze_interval", "15"));

        long habitId = ContentUris.parseId(data);
        Habit habit = habitList.getById(habitId);
        if (habit != null) ReminderUtils.createReminderAlarm(context, habit,
            new Date().getTime() + delayMinutes * 60 * 1000);
        dismissNotification(context, habitId);
    }
}<|MERGE_RESOLUTION|>--- conflicted
+++ resolved
@@ -169,22 +169,16 @@
                 contentIntent.setData(data);
                 PendingIntent contentPendingIntent =
                     PendingIntent.getActivity(context, 0, contentIntent,
-                        PendingIntent.FLAG_UPDATE_CURRENT);
-
-<<<<<<< HEAD
+                        PendingIntent.FLAG_CANCEL_CURRENT);
+
                 PendingIntent dismissPendingIntent;
                 dismissPendingIntent =
                     HabitPendingIntents.dismissNotification(context);
                 PendingIntent checkIntentPending =
-                    HabitPendingIntents.toggleCheckmark(context, habit, timestamp);
+                    HabitPendingIntents.toggleCheckmark(context, habit,
+                        timestamp, 1);
                 PendingIntent snoozeIntentPending =
                     HabitPendingIntents.snoozeNotification(context, habit);
-=======
-                PendingIntent dismissPendingIntent = buildDismissIntent(context);
-                PendingIntent checkIntentPending = buildCheckIntent(context,
-                    habit, timestamp, 1);
-                PendingIntent snoozeIntentPending = buildSnoozeIntent(context, habit);
->>>>>>> a445ca96
 
                 Uri ringtoneUri = ReminderUtils.getRingtoneUri(context);
 
@@ -226,41 +220,10 @@
         }.execute();
     }
 
-<<<<<<< HEAD
     private void createReminderAlarmsDelayed(final Context context)
     {
         new Handler().postDelayed(
             () -> ReminderUtils.createReminderAlarms(context, habitList), 5000);
-=======
-    public static PendingIntent buildSnoozeIntent(Context context, Habit habit)
-    {
-        Uri data = habit.getUri();
-        Intent snoozeIntent = new Intent(context, HabitBroadcastReceiver.class);
-        snoozeIntent.setData(data);
-        snoozeIntent.setAction(ACTION_SNOOZE);
-        return PendingIntent.getBroadcast(context, 0, snoozeIntent,
-            PendingIntent.FLAG_UPDATE_CURRENT);
-    }
-
-    public static PendingIntent buildCheckIntent(Context context, Habit
-        habit, Long timestamp, int requestCode)
-    {
-        Uri data = habit.getUri();
-        Intent checkIntent = new Intent(context, HabitBroadcastReceiver.class);
-        checkIntent.setData(data);
-        checkIntent.setAction(ACTION_CHECK);
-        if(timestamp != null) checkIntent.putExtra("timestamp", timestamp);
-        return PendingIntent.getBroadcast(context, requestCode, checkIntent,
-            PendingIntent.FLAG_UPDATE_CURRENT);
-    }
-
-    public static PendingIntent buildDismissIntent(Context context)
-    {
-        Intent deleteIntent = new Intent(context, HabitBroadcastReceiver.class);
-        deleteIntent.setAction(ACTION_DISMISS);
-        return PendingIntent.getBroadcast(context, 0, deleteIntent,
-            PendingIntent.FLAG_UPDATE_CURRENT);
->>>>>>> a445ca96
     }
 
     private void dismissAllHabits()
