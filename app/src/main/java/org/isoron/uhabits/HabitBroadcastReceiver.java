--- conflicted
+++ resolved
@@ -19,39 +19,30 @@
 
 package org.isoron.uhabits;
 
-import android.app.Activity;
-import android.app.Notification;
-import android.app.NotificationManager;
-import android.app.PendingIntent;
-import android.content.BroadcastReceiver;
-import android.content.ContentUris;
-import android.content.Context;
-import android.content.Intent;
-import android.content.SharedPreferences;
-import android.graphics.BitmapFactory;
-import android.net.Uri;
-import android.os.Handler;
-import android.preference.PreferenceManager;
-import android.support.v4.app.NotificationCompat;
+import android.app.*;
+import android.content.*;
+import android.graphics.*;
+import android.net.*;
+import android.os.*;
+import android.preference.*;
+import android.support.v4.app.*;
 import android.support.v4.app.TaskStackBuilder;
-import android.support.v4.content.LocalBroadcastManager;
-
-import org.isoron.uhabits.commands.CommandRunner;
-import org.isoron.uhabits.commands.ToggleRepetitionCommand;
+import android.support.v4.content.*;
+
+import org.isoron.uhabits.commands.*;
 import org.isoron.uhabits.models.*;
-import org.isoron.uhabits.tasks.BaseTask;
-import org.isoron.uhabits.ui.habits.show.ShowHabitActivity;
-import org.isoron.uhabits.utils.DateUtils;
-import org.isoron.uhabits.utils.ReminderUtils;
-import org.isoron.uhabits.widgets.WidgetManager;
-
-import java.util.Date;
-
-import javax.inject.Inject;
+import org.isoron.uhabits.tasks.*;
+import org.isoron.uhabits.ui.habits.show.*;
+import org.isoron.uhabits.utils.*;
+import org.isoron.uhabits.widgets.*;
+
+import java.util.*;
+
+import javax.inject.*;
 
 /**
  * The Android BroadacastReceiver for Loop Habit Tracker.
- * <p>
+ * <p/>
  * Currently, all broadcast messages are received and processed by this class.
  */
 public class HabitBroadcastReceiver extends BroadcastReceiver
@@ -89,14 +80,15 @@
         checkIntent.setAction(ACTION_CHECK);
         if (timestamp != null) checkIntent.putExtra("timestamp", timestamp);
         return PendingIntent.getBroadcast(context, 0, checkIntent,
-            PendingIntent.FLAG_ONE_SHOT);
+            PendingIntent.FLAG_CANCEL_CURRENT);
     }
 
     public static PendingIntent buildDismissIntent(Context context)
     {
         Intent deleteIntent = new Intent(context, HabitBroadcastReceiver.class);
         deleteIntent.setAction(ACTION_DISMISS);
-        return PendingIntent.getBroadcast(context, 0, deleteIntent, 0);
+        return PendingIntent.getBroadcast(context, 0, deleteIntent,
+            PendingIntent.FLAG_CANCEL_CURRENT);
     }
 
     public static PendingIntent buildSnoozeIntent(Context context, Habit habit)
@@ -105,7 +97,8 @@
         Intent snoozeIntent = new Intent(context, HabitBroadcastReceiver.class);
         snoozeIntent.setData(data);
         snoozeIntent.setAction(ACTION_SNOOZE);
-        return PendingIntent.getBroadcast(context, 0, snoozeIntent, 0);
+        return PendingIntent.getBroadcast(context, 0, snoozeIntent,
+            PendingIntent.FLAG_CANCEL_CURRENT);
     }
 
     public static PendingIntent buildViewHabitIntent(Context context,
@@ -190,7 +183,7 @@
 
     private boolean checkWeekday(Intent intent, Habit habit)
     {
-        if(!habit.hasReminder()) return false;
+        if (!habit.hasReminder()) return false;
         Reminder reminder = habit.getReminder();
 
         Long timestamp =
@@ -234,12 +227,8 @@
                 Intent contentIntent = new Intent(context, MainActivity.class);
                 contentIntent.setData(data);
                 PendingIntent contentPendingIntent =
-<<<<<<< HEAD
-                    PendingIntent.getActivity(context, 0, contentIntent, 0);
-=======
                     PendingIntent.getActivity(context, 0, contentIntent,
                         PendingIntent.FLAG_CANCEL_CURRENT);
->>>>>>> 91e39372
 
                 PendingIntent dismissPendingIntent =
                     buildDismissIntent(context);
@@ -288,39 +277,10 @@
         }.execute();
     }
 
-<<<<<<< HEAD
     private void createReminderAlarmsDelayed(final Context context)
     {
         new Handler().postDelayed(
             () -> ReminderUtils.createReminderAlarms(context, habitList), 5000);
-=======
-    public static PendingIntent buildSnoozeIntent(Context context, Habit habit)
-    {
-        Uri data = habit.getUri();
-        Intent snoozeIntent = new Intent(context, HabitBroadcastReceiver.class);
-        snoozeIntent.setData(data);
-        snoozeIntent.setAction(ACTION_SNOOZE);
-        return PendingIntent.getBroadcast(context, 0, snoozeIntent, PendingIntent.FLAG_CANCEL_CURRENT);
-    }
-
-    public static PendingIntent buildCheckIntent(Context context, Habit habit, Long timestamp)
-    {
-        Uri data = habit.getUri();
-        Intent checkIntent = new Intent(context, HabitBroadcastReceiver.class);
-        checkIntent.setData(data);
-        checkIntent.setAction(ACTION_CHECK);
-        if(timestamp != null) checkIntent.putExtra("timestamp", timestamp);
-        return PendingIntent.getBroadcast(context, 0, checkIntent,
-            PendingIntent.FLAG_CANCEL_CURRENT);
-    }
-
-    public static PendingIntent buildDismissIntent(Context context)
-    {
-        Intent deleteIntent = new Intent(context, HabitBroadcastReceiver.class);
-        deleteIntent.setAction(ACTION_DISMISS);
-        return PendingIntent.getBroadcast(context, 0, deleteIntent,
-            PendingIntent.FLAG_CANCEL_CURRENT);
->>>>>>> 91e39372
     }
 
     private void dismissAllHabits()
