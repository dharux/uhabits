--- conflicted
+++ resolved
@@ -20,14 +20,10 @@
 package org.isoron.uhabits.activities.habits.list.views;
 
 import android.content.*;
-<<<<<<< HEAD
-import android.support.annotation.*;
-=======
 import android.content.res.*;
 import android.graphics.*;
 import android.support.annotation.*;
 import android.text.*;
->>>>>>> 57296745
 import android.util.*;
 import android.view.*;
 
@@ -35,18 +31,11 @@
 import org.isoron.uhabits.activities.habits.list.controllers.*;
 import org.isoron.uhabits.utils.*;
 
-<<<<<<< HEAD
-import static org.isoron.uhabits.utils.AttributeSetUtils.*;
-import static org.isoron.uhabits.utils.ColorUtils.*;
-
-public class CheckmarkButtonView extends TextView
-=======
 import static android.view.View.MeasureSpec.*;
 import static org.isoron.uhabits.models.Checkmark.*;
 import static org.isoron.uhabits.utils.AttributeSetUtils.*;
 
 public class CheckmarkButtonView extends View
->>>>>>> 57296745
 {
     private int color;
 
@@ -66,21 +55,6 @@
         init();
     }
 
-<<<<<<< HEAD
-    public CheckmarkButtonView(@Nullable Context context,
-                               @Nullable AttributeSet attrs)
-    {
-        super(context, attrs);
-        init();
-
-        if (context != null && attrs != null)
-        {
-            int color = getIntAttribute(context, attrs, "color", 0);
-            int value = getIntAttribute(context, attrs, "value", 0);
-            setColor(getAndroidTestColor(color));
-            setValue(value);
-        }
-=======
     public CheckmarkButtonView(@Nullable Context ctx, @Nullable AttributeSet attrs)
     {
         super(ctx, attrs);
@@ -94,13 +68,12 @@
 
         int value = getIntAttribute(ctx, attrs, "value", 0);
         setValue(value);
->>>>>>> 57296745
     }
 
     public void setColor(int color)
     {
         this.color = color;
-        updateText();
+        postInvalidate();
     }
 
     public void setController(final CheckmarkButtonController controller)
