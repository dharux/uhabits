/*
 * Copyright (C) 2016 Álinson Santos Xavier <isoron@gmail.com>
 *
 * This file is part of Loop Habit Tracker.
 *
 * Loop Habit Tracker is free software: you can redistribute it and/or modify
 * it under the terms of the GNU General Public License as published by the
 * Free Software Foundation, either version 3 of the License, or (at your
 * option) any later version.
 *
 * Loop Habit Tracker is distributed in the hope that it will be useful, but
 * WITHOUT ANY WARRANTY; without even the implied warranty of MERCHANTABILITY
 * or FITNESS FOR A PARTICULAR PURPOSE. See the GNU General Public License for
 * more details.
 *
 * You should have received a copy of the GNU General Public License along
 * with this program. If not, see <http://www.gnu.org/licenses/>.
 */

package org.isoron.uhabits.commands;

<<<<<<< HEAD
import org.isoron.uhabits.*;
import org.isoron.uhabits.models.*;

import java.util.*;
=======
import android.support.annotation.Nullable;

import org.isoron.uhabits.R;
import org.isoron.uhabits.models.Habit;
import org.json.JSONArray;
import org.json.JSONException;
import org.json.JSONObject;

import java.util.LinkedList;
import java.util.List;
>>>>>>> e6e80b98

/**
 * Command to archive a list of habits.
 */
public class ArchiveHabitsCommand extends Command
{
    private List<Habit> selectedHabits;

    private final HabitList habitList;

<<<<<<< HEAD
    public ArchiveHabitsCommand(HabitList habitList, List<Habit> selectedHabits)
=======
    public ArchiveHabitsCommand(String id, List<Habit> habits)
    {
        super(id);
        this.habits = habits;
    }

    public ArchiveHabitsCommand(List<Habit> habits)
>>>>>>> e6e80b98
    {
        this.habitList = habitList;
        this.selectedHabits = selectedHabits;
    }

    @Override
    public void execute()
    {
        for (Habit h : selectedHabits) h.setArchived(true);
        habitList.update(selectedHabits);
    }

    @Override
    public Integer getExecuteStringId()
    {
        return R.string.toast_habit_archived;
    }

    @Override
    public Integer getUndoStringId()
    {
        return R.string.toast_habit_unarchived;
    }

<<<<<<< HEAD
    @Override
    public void undo()
    {
        for (Habit h : selectedHabits) h.setArchived(false);
        habitList.update(selectedHabits);
=======
    @Nullable

    @Override
    public JSONObject toJSON()
    {
        try
        {
            JSONObject root = super.toJSON();
            JSONObject data = root.getJSONObject("data");
            root.put("event", "ArchiveHabits");
            data.put("ids", CommandParser.habitListToJSON(habits));
            return root;
        }
        catch (JSONException e)
        {
            throw new RuntimeException(e.getMessage());
        }
    }

    public static Command fromJSON(JSONObject json) throws JSONException
    {
        String id = json.getString("id");
        JSONObject data = (JSONObject) json.get("data");
        JSONArray habitIds = data.getJSONArray("ids");

        LinkedList<Habit> habits = CommandParser.habitListFromJSON(habitIds);
        return new ArchiveHabitsCommand(id, habits);
>>>>>>> e6e80b98
    }
}<|MERGE_RESOLUTION|>--- conflicted
+++ resolved
@@ -19,23 +19,15 @@
 
 package org.isoron.uhabits.commands;
 
-<<<<<<< HEAD
+import android.support.annotation.*;
+
 import org.isoron.uhabits.*;
 import org.isoron.uhabits.models.*;
+import org.json.*;
 
 import java.util.*;
-=======
-import android.support.annotation.Nullable;
 
-import org.isoron.uhabits.R;
-import org.isoron.uhabits.models.Habit;
-import org.json.JSONArray;
-import org.json.JSONException;
-import org.json.JSONObject;
-
-import java.util.LinkedList;
-import java.util.List;
->>>>>>> e6e80b98
+import static org.isoron.uhabits.commands.CommandParser.*;
 
 /**
  * Command to archive a list of habits.
@@ -46,20 +38,34 @@
 
     private final HabitList habitList;
 
-<<<<<<< HEAD
-    public ArchiveHabitsCommand(HabitList habitList, List<Habit> selectedHabits)
-=======
-    public ArchiveHabitsCommand(String id, List<Habit> habits)
+    public ArchiveHabitsCommand(@NonNull HabitList habitList,
+                                @NonNull List<Habit> selectedHabits)
+    {
+        super();
+        this.habitList = habitList;
+        this.selectedHabits = selectedHabits;
+    }
+
+    public ArchiveHabitsCommand(@NonNull String id,
+                                @NonNull HabitList habitList,
+                                @NonNull List<Habit> selectedHabits)
     {
         super(id);
-        this.habits = habits;
+        this.habitList = habitList;
+        this.selectedHabits = selectedHabits;
     }
 
-    public ArchiveHabitsCommand(List<Habit> habits)
->>>>>>> e6e80b98
+    public static Command fromJSON(@NonNull JSONObject json,
+                                   @NonNull HabitList habitList)
+        throws JSONException
     {
-        this.habitList = habitList;
-        this.selectedHabits = selectedHabits;
+        String id = json.getString("id");
+        JSONObject data = (JSONObject) json.get("data");
+        JSONArray habitIds = data.getJSONArray("ids");
+
+        LinkedList<Habit> selectedHabits =
+            habitListFromJSON(habitList, habitIds);
+        return new ArchiveHabitsCommand(id, habitList, selectedHabits);
     }
 
     @Override
@@ -81,15 +87,7 @@
         return R.string.toast_habit_unarchived;
     }
 
-<<<<<<< HEAD
-    @Override
-    public void undo()
-    {
-        for (Habit h : selectedHabits) h.setArchived(false);
-        habitList.update(selectedHabits);
-=======
     @Nullable
-
     @Override
     public JSONObject toJSON()
     {
@@ -98,7 +96,7 @@
             JSONObject root = super.toJSON();
             JSONObject data = root.getJSONObject("data");
             root.put("event", "ArchiveHabits");
-            data.put("ids", CommandParser.habitListToJSON(habits));
+            data.put("ids", habitListToJSON(selectedHabits));
             return root;
         }
         catch (JSONException e)
@@ -107,14 +105,10 @@
         }
     }
 
-    public static Command fromJSON(JSONObject json) throws JSONException
+    @Override
+    public void undo()
     {
-        String id = json.getString("id");
-        JSONObject data = (JSONObject) json.get("data");
-        JSONArray habitIds = data.getJSONArray("ids");
-
-        LinkedList<Habit> habits = CommandParser.habitListFromJSON(habitIds);
-        return new ArchiveHabitsCommand(id, habits);
->>>>>>> e6e80b98
+        for (Habit h : selectedHabits) h.setArchived(false);
+        habitList.update(selectedHabits);
     }
 }