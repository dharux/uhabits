/*
 * Copyright (C) 2016 Álinson Santos Xavier <isoron@gmail.com>
 *
 * This file is part of Loop Habit Tracker.
 *
 * Loop Habit Tracker is free software: you can redistribute it and/or modify
 * it under the terms of the GNU General Public License as published by the
 * Free Software Foundation, either version 3 of the License, or (at your
 * option) any later version.
 *
 * Loop Habit Tracker is distributed in the hope that it will be useful, but
 * WITHOUT ANY WARRANTY; without even the implied warranty of MERCHANTABILITY
 * or FITNESS FOR A PARTICULAR PURPOSE. See the GNU General Public License for
 * more details.
 *
 * You should have received a copy of the GNU General Public License along
 * with this program. If not, see <http://www.gnu.org/licenses/>.
 */

package org.isoron.uhabits.commands;

<<<<<<< HEAD
/**
 * A Command represents a desired set of changes that should be performed on the
 * models.
 * <p>
 * A command can be executed and undone. Each of these operations also provide
 * an string that should be displayed to the user upon their completion.
 * <p>
 * In general, commands should always be executed by a {@link CommandRunner}.
 */
=======
import android.support.annotation.NonNull;

import org.isoron.uhabits.helpers.DatabaseHelper;
import org.isoron.uhabits.models.Habit;
import org.json.JSONArray;
import org.json.JSONException;
import org.json.JSONObject;

import java.util.List;

>>>>>>> e6e80b98
public abstract class Command
{
    private final String id;

    public Command()
    {
        id = DatabaseHelper.getRandomId();
    }

    public Command(String id)
    {
        this.id = id;
    }

    public abstract void execute();

    public Integer getExecuteStringId()
    {
        return null;
    }

    public Integer getUndoStringId()
    {
        return null;
    }

<<<<<<< HEAD
    public abstract void undo();
=======
    public JSONObject toJSON()
    {
        try
        {
            JSONObject root = new JSONObject();
            JSONObject data = new JSONObject();
            root.put("id", getId());
            root.put("data", data);
            return root;
        }
        catch (JSONException e)
        {
            throw new RuntimeException(e.getMessage());
        }
    }

    public String getId()
    {
        return id;
    }
>>>>>>> e6e80b98
}<|MERGE_RESOLUTION|>--- conflicted
+++ resolved
@@ -19,7 +19,9 @@
 
 package org.isoron.uhabits.commands;
 
-<<<<<<< HEAD
+import org.isoron.uhabits.utils.*;
+import org.json.*;
+
 /**
  * A Command represents a desired set of changes that should be performed on the
  * models.
@@ -29,25 +31,13 @@
  * <p>
  * In general, commands should always be executed by a {@link CommandRunner}.
  */
-=======
-import android.support.annotation.NonNull;
-
-import org.isoron.uhabits.helpers.DatabaseHelper;
-import org.isoron.uhabits.models.Habit;
-import org.json.JSONArray;
-import org.json.JSONException;
-import org.json.JSONObject;
-
-import java.util.List;
-
->>>>>>> e6e80b98
 public abstract class Command
 {
     private final String id;
 
     public Command()
     {
-        id = DatabaseHelper.getRandomId();
+        id = DatabaseUtils.getRandomId();
     }
 
     public Command(String id)
@@ -67,9 +57,8 @@
         return null;
     }
 
-<<<<<<< HEAD
     public abstract void undo();
-=======
+
     public JSONObject toJSON()
     {
         try
@@ -90,5 +79,4 @@
     {
         return id;
     }
->>>>>>> e6e80b98
 }