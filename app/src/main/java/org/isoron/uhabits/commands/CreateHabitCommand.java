/*
 * Copyright (C) 2016 Álinson Santos Xavier <isoron@gmail.com>
 *
 * This file is part of Loop Habit Tracker.
 *
 * Loop Habit Tracker is free software: you can redistribute it and/or modify
 * it under the terms of the GNU General Public License as published by the
 * Free Software Foundation, either version 3 of the License, or (at your
 * option) any later version.
 *
 * Loop Habit Tracker is distributed in the hope that it will be useful, but
 * WITHOUT ANY WARRANTY; without even the implied warranty of MERCHANTABILITY
 * or FITNESS FOR A PARTICULAR PURPOSE. See the GNU General Public License for
 * more details.
 *
 * You should have received a copy of the GNU General Public License along
 * with this program. If not, see <http://www.gnu.org/licenses/>.
 */

package org.isoron.uhabits.commands;

<<<<<<< HEAD
import android.support.annotation.*;
=======
import android.support.annotation.Nullable;

import org.isoron.uhabits.R;
import org.isoron.uhabits.models.Habit;
import org.json.JSONException;
import org.json.JSONObject;
>>>>>>> e6e80b98

import com.google.auto.factory.*;

import org.isoron.uhabits.*;
import org.isoron.uhabits.models.*;

/**
 * Command to create a habit.
 */
@AutoFactory
public class CreateHabitCommand extends Command
{
    private ModelFactory modelFactory;

    HabitList habitList;

    private Habit model;

    private Long savedId;

<<<<<<< HEAD
    public CreateHabitCommand(@Provided @NonNull ModelFactory modelFactory,
                              @NonNull HabitList habitList,
                              @NonNull Habit model)
=======
    public CreateHabitCommand(String id, Habit model, Long savedId)
    {
        super(id);
        this.model = model;
        this.savedId = savedId;
    }

    public CreateHabitCommand(Habit model)
>>>>>>> e6e80b98
    {
        this.modelFactory = modelFactory;
        this.habitList = habitList;
        this.model = model;
    }

    @Override
    public void execute()
    {
        Habit savedHabit = modelFactory.buildHabit();
        savedHabit.copyFrom(model);
        savedHabit.setId(savedId);

        habitList.add(savedHabit);
        savedId = savedHabit.getId();
    }

    @Override
    public Integer getExecuteStringId()
    {
        return R.string.toast_habit_created;
    }

    @Override
    public Integer getUndoStringId()
    {
        return R.string.toast_habit_deleted;
    }

    @Override
<<<<<<< HEAD
    public void undo()
    {
        Habit habit = habitList.getById(savedId);
        if (habit == null) throw new RuntimeException("Habit not found");

        habitList.remove(habit);
    }

=======
    public JSONObject toJSON()
    {
        try
        {
            JSONObject root = super.toJSON();
            JSONObject data = root.getJSONObject("data");
            root.put("event", "CreateHabit");
            data.put("habit", model.toJSON());
            data.put("id", savedId);
            return root;
        }
        catch (JSONException e)
        {
            throw new RuntimeException(e.getMessage());
        }
    }

    @Nullable
    public static Command fromJSON(JSONObject root) throws JSONException
    {
        String commandId = root.getString("id");
        JSONObject data = (JSONObject) root.get("data");
        Habit model = Habit.fromJSON(data.getJSONObject("habit"));
        Long savedId = data.getLong("id");

        return new CreateHabitCommand(commandId, model, savedId);
    }
>>>>>>> e6e80b98
}<|MERGE_RESOLUTION|>--- conflicted
+++ resolved
@@ -19,21 +19,13 @@
 
 package org.isoron.uhabits.commands;
 
-<<<<<<< HEAD
 import android.support.annotation.*;
-=======
-import android.support.annotation.Nullable;
-
-import org.isoron.uhabits.R;
-import org.isoron.uhabits.models.Habit;
-import org.json.JSONException;
-import org.json.JSONObject;
->>>>>>> e6e80b98
 
 import com.google.auto.factory.*;
 
 import org.isoron.uhabits.*;
 import org.isoron.uhabits.models.*;
+import org.json.*;
 
 /**
  * Command to create a habit.
@@ -45,28 +37,48 @@
 
     HabitList habitList;
 
+    @NonNull
     private Habit model;
 
+    @Nullable
     private Long savedId;
 
-<<<<<<< HEAD
     public CreateHabitCommand(@Provided @NonNull ModelFactory modelFactory,
                               @NonNull HabitList habitList,
                               @NonNull Habit model)
-=======
-    public CreateHabitCommand(String id, Habit model, Long savedId)
     {
-        super(id);
+        super();
+        this.modelFactory = modelFactory;
+        this.habitList = habitList;
+        this.model = model;
+    }
+
+    public CreateHabitCommand(@Provided @NonNull ModelFactory modelFactory,
+                              @NonNull String commandId,
+                              @NonNull HabitList habitList,
+                              @NonNull Habit model,
+                              @Nullable Long savedId)
+    {
+        super(commandId);
+        this.modelFactory = modelFactory;
+        this.habitList = habitList;
         this.model = model;
         this.savedId = savedId;
     }
 
-    public CreateHabitCommand(Habit model)
->>>>>>> e6e80b98
+    @NonNull
+    public static Command fromJSON(@NonNull JSONObject root,
+                                   @NonNull HabitList habitList,
+                                   @NonNull ModelFactory modelFactory)
+        throws JSONException
     {
-        this.modelFactory = modelFactory;
-        this.habitList = habitList;
-        this.model = model;
+        String commandId = root.getString("id");
+        JSONObject data = (JSONObject) root.get("data");
+        Habit model = Habit.fromJSON(data.getJSONObject("habit"), modelFactory);
+        Long savedId = data.getLong("id");
+
+        return new CreateHabitCommand(modelFactory, commandId, habitList, model,
+            savedId);
     }
 
     @Override
@@ -93,16 +105,6 @@
     }
 
     @Override
-<<<<<<< HEAD
-    public void undo()
-    {
-        Habit habit = habitList.getById(savedId);
-        if (habit == null) throw new RuntimeException("Habit not found");
-
-        habitList.remove(habit);
-    }
-
-=======
     public JSONObject toJSON()
     {
         try
@@ -120,15 +122,12 @@
         }
     }
 
-    @Nullable
-    public static Command fromJSON(JSONObject root) throws JSONException
+    @Override
+    public void undo()
     {
-        String commandId = root.getString("id");
-        JSONObject data = (JSONObject) root.get("data");
-        Habit model = Habit.fromJSON(data.getJSONObject("habit"));
-        Long savedId = data.getLong("id");
+        Habit habit = habitList.getById(savedId);
+        if (habit == null) throw new RuntimeException("Habit not found");
 
-        return new CreateHabitCommand(commandId, model, savedId);
+        habitList.remove(habit);
     }
->>>>>>> e6e80b98
 }