/*
 * Copyright (C) 2016 Álinson Santos Xavier <isoron@gmail.com>
 *
 * This file is part of Loop Habit Tracker.
 *
 * Loop Habit Tracker is free software: you can redistribute it and/or modify
 * it under the terms of the GNU General Public License as published by the
 * Free Software Foundation, either version 3 of the License, or (at your
 * option) any later version.
 *
 * Loop Habit Tracker is distributed in the hope that it will be useful, but
 * WITHOUT ANY WARRANTY; without even the implied warranty of MERCHANTABILITY
 * or FITNESS FOR A PARTICULAR PURPOSE. See the GNU General Public License for
 * more details.
 *
 * You should have received a copy of the GNU General Public License along
 * with this program. If not, see <http://www.gnu.org/licenses/>.
 */

package org.isoron.uhabits.commands;

<<<<<<< HEAD
import org.isoron.uhabits.*;
import org.isoron.uhabits.models.*;

import java.util.*;
=======
import org.isoron.uhabits.R;
import org.isoron.uhabits.models.Habit;
import org.json.JSONArray;
import org.json.JSONException;
import org.json.JSONObject;

import java.util.LinkedList;
import java.util.List;
>>>>>>> e6e80b98

/**
 * Command to delete a list of habits.
 */
public class DeleteHabitsCommand extends Command
{
    HabitList habitList;

    private List<Habit> habits;

<<<<<<< HEAD
    public DeleteHabitsCommand(HabitList habitList, List<Habit> habits)
=======
    public DeleteHabitsCommand(String id, List<Habit> habits)
    {
        super(id);
        this.habits = habits;
    }

    public DeleteHabitsCommand(List<Habit> habits)
>>>>>>> e6e80b98
    {
        this.habits = habits;
        this.habitList = habitList;
    }

    @Override
    public void execute()
    {
        for (Habit h : habits)
            habitList.remove(h);
    }

    @Override
    public Integer getExecuteStringId()
    {
        return R.string.toast_habit_deleted;
    }

    public List<Habit> getHabits()
    {
        return new LinkedList<>(habits);
    }

    @Override
    public Integer getUndoStringId()
    {
        return R.string.toast_habit_restored;
    }

    @Override
<<<<<<< HEAD
    public void undo()
    {
        throw new UnsupportedOperationException();
=======
    public JSONObject toJSON()
    {
        try
        {
            JSONObject root = super.toJSON();
            JSONObject data = root.getJSONObject("data");
            root.put("event", "DeleteHabits");
            data.put("ids", CommandParser.habitListToJSON(habits));
            return root;
        }
        catch (JSONException e)
        {
            throw new RuntimeException(e.getMessage());
        }
    }

    public static Command fromJSON(JSONObject json) throws JSONException
    {
        String id = json.getString("id");
        JSONObject data = (JSONObject) json.get("data");
        JSONArray habitIds = data.getJSONArray("ids");

        LinkedList<Habit> habits = CommandParser.habitListFromJSON(habitIds);
        return new DeleteHabitsCommand(id, habits);
>>>>>>> e6e80b98
    }
}<|MERGE_RESOLUTION|>--- conflicted
+++ resolved
@@ -19,21 +19,16 @@
 
 package org.isoron.uhabits.commands;
 
-<<<<<<< HEAD
+import android.support.annotation.*;
+
 import org.isoron.uhabits.*;
 import org.isoron.uhabits.models.*;
+import org.json.*;
 
 import java.util.*;
-=======
-import org.isoron.uhabits.R;
-import org.isoron.uhabits.models.Habit;
-import org.json.JSONArray;
-import org.json.JSONException;
-import org.json.JSONObject;
 
-import java.util.LinkedList;
-import java.util.List;
->>>>>>> e6e80b98
+import static org.isoron.uhabits.commands.CommandParser.habitListFromJSON;
+import static org.isoron.uhabits.commands.CommandParser.habitListToJSON;
 
 /**
  * Command to delete a list of habits.
@@ -44,20 +39,34 @@
 
     private List<Habit> habits;
 
-<<<<<<< HEAD
-    public DeleteHabitsCommand(HabitList habitList, List<Habit> habits)
-=======
-    public DeleteHabitsCommand(String id, List<Habit> habits)
+    public DeleteHabitsCommand(@NonNull HabitList habitList,
+                               @NonNull List<Habit> habits)
+    {
+        super();
+        this.habits = habits;
+        this.habitList = habitList;
+    }
+
+    public DeleteHabitsCommand(@NonNull String id,
+                               @NonNull HabitList habitList,
+                               @NonNull List<Habit> habits)
     {
         super(id);
         this.habits = habits;
+        this.habitList = habitList;
     }
 
-    public DeleteHabitsCommand(List<Habit> habits)
->>>>>>> e6e80b98
+    @NonNull
+    public static Command fromJSON(@NonNull JSONObject json,
+                                   @NonNull HabitList habitList)
+        throws JSONException
     {
-        this.habits = habits;
-        this.habitList = habitList;
+        String id = json.getString("id");
+        JSONObject data = (JSONObject) json.get("data");
+        JSONArray habitIds = data.getJSONArray("ids");
+
+        LinkedList<Habit> habits = habitListFromJSON(habitList, habitIds);
+        return new DeleteHabitsCommand(id, habitList, habits);
     }
 
     @Override
@@ -85,11 +94,7 @@
     }
 
     @Override
-<<<<<<< HEAD
-    public void undo()
-    {
-        throw new UnsupportedOperationException();
-=======
+    @NonNull
     public JSONObject toJSON()
     {
         try
@@ -97,7 +102,7 @@
             JSONObject root = super.toJSON();
             JSONObject data = root.getJSONObject("data");
             root.put("event", "DeleteHabits");
-            data.put("ids", CommandParser.habitListToJSON(habits));
+            data.put("ids", habitListToJSON(habits));
             return root;
         }
         catch (JSONException e)
@@ -106,14 +111,9 @@
         }
     }
 
-    public static Command fromJSON(JSONObject json) throws JSONException
+    @Override
+    public void undo()
     {
-        String id = json.getString("id");
-        JSONObject data = (JSONObject) json.get("data");
-        JSONArray habitIds = data.getJSONArray("ids");
-
-        LinkedList<Habit> habits = CommandParser.habitListFromJSON(habitIds);
-        return new DeleteHabitsCommand(id, habits);
->>>>>>> e6e80b98
+        throw new UnsupportedOperationException();
     }
 }