/*
 * Copyright (C) 2016 Álinson Santos Xavier <isoron@gmail.com>
 *
 * This file is part of Loop Habit Tracker.
 *
 * Loop Habit Tracker is free software: you can redistribute it and/or modify
 * it under the terms of the GNU General Public License as published by the
 * Free Software Foundation, either version 3 of the License, or (at your
 * option) any later version.
 *
 * Loop Habit Tracker is distributed in the hope that it will be useful, but
 * WITHOUT ANY WARRANTY; without even the implied warranty of MERCHANTABILITY
 * or FITNESS FOR A PARTICULAR PURPOSE. See the GNU General Public License for
 * more details.
 *
 * You should have received a copy of the GNU General Public License along
 * with this program. If not, see <http://www.gnu.org/licenses/>.
 */

package org.isoron.uhabits.commands;

<<<<<<< HEAD
import android.support.annotation.*;
=======
import android.support.annotation.Nullable;

import org.isoron.uhabits.R;
import org.isoron.uhabits.models.Habit;
import org.json.JSONException;
import org.json.JSONObject;
>>>>>>> e6e80b98

import com.google.auto.factory.*;

import org.isoron.uhabits.*;
import org.isoron.uhabits.models.*;

/**
 * Command to modify a habit.
 */
@AutoFactory
public class EditHabitCommand extends Command
{
    HabitList habitList;

    private Habit original;

    private Habit modified;

    private long savedId;

<<<<<<< HEAD
    private boolean hasFrequencyChanged;

    private final boolean hasTargetChanged;

    public EditHabitCommand(@Provided @NonNull ModelFactory modelFactory,
                            @NonNull HabitList habitList,
                            @NonNull Habit original,
                            @NonNull Habit modified)
    {
        this.habitList = habitList;
=======
    public EditHabitCommand(String id, Habit original, Habit modified)
    {
        super(id);
        init(original, modified);
    }

    public EditHabitCommand(Habit original, Habit modified)
    {
        init(original, modified);
    }

    private void init(Habit original, Habit modified)
    {
>>>>>>> e6e80b98
        this.savedId = original.getId();
        this.modified = modelFactory.buildHabit();
        this.original = modelFactory.buildHabit();

        this.modified.copyFrom(modified);
        this.original.copyFrom(original);

        Frequency originalFreq = this.original.getFrequency();
        Frequency modifiedFreq = this.modified.getFrequency();
        hasFrequencyChanged = (!originalFreq.equals(modifiedFreq));
        hasTargetChanged =
            (original.getTargetType() != modified.getTargetType() ||
             original.getTargetValue() != modified.getTargetValue());
    }

    @Override
    public void execute()
    {
        copyAttributes(this.modified);
    }

    @Override
    public Integer getExecuteStringId()
    {
        return R.string.toast_habit_changed;
    }

    @Override
    public Integer getUndoStringId()
    {
        return R.string.toast_habit_changed_back;
    }

    @Override
    public void undo()
    {
        copyAttributes(this.original);
    }

    private void copyAttributes(Habit model)
    {
        Habit habit = habitList.getById(savedId);
        if (habit == null) throw new RuntimeException("Habit not found");

        habit.copyFrom(model);
        habitList.update(habit);

        invalidateIfNeeded(habit);
    }

    private void invalidateIfNeeded(Habit habit)
    {
        if (hasFrequencyChanged || hasTargetChanged)
            habit.invalidateNewerThan(0);
    }

    @Override
    public JSONObject toJSON()
    {
        try
        {
            JSONObject root = super.toJSON();
            JSONObject data = root.getJSONObject("data");
            root.put("event", "EditHabit");
            data.put("id", savedId);
            data.put("params", modified.toJSON());
            return root;
        }
        catch (JSONException e)
        {
            throw new RuntimeException(e.getMessage());
        }
    }

    @Nullable
    public static Command fromJSON(JSONObject root) throws JSONException
    {
        String commandId = root.getString("id");
        JSONObject data = (JSONObject) root.get("data");
        Habit original = Habit.get(data.getLong("id"));
        if(original == null) return null;

        Habit modified = Habit.fromJSON(data.getJSONObject("params"));

        return new EditHabitCommand(commandId, original, modified);
    }
}<|MERGE_RESOLUTION|>--- conflicted
+++ resolved
@@ -19,21 +19,13 @@
 
 package org.isoron.uhabits.commands;
 
-<<<<<<< HEAD
 import android.support.annotation.*;
-=======
-import android.support.annotation.Nullable;
-
-import org.isoron.uhabits.R;
-import org.isoron.uhabits.models.Habit;
-import org.json.JSONException;
-import org.json.JSONObject;
->>>>>>> e6e80b98
 
 import com.google.auto.factory.*;
 
 import org.isoron.uhabits.*;
 import org.isoron.uhabits.models.*;
+import org.json.*;
 
 /**
  * Command to modify a habit.
@@ -49,45 +41,44 @@
 
     private long savedId;
 
-<<<<<<< HEAD
     private boolean hasFrequencyChanged;
 
-    private final boolean hasTargetChanged;
+    private boolean hasTargetChanged;
 
     public EditHabitCommand(@Provided @NonNull ModelFactory modelFactory,
                             @NonNull HabitList habitList,
                             @NonNull Habit original,
                             @NonNull Habit modified)
     {
-        this.habitList = habitList;
-=======
-    public EditHabitCommand(String id, Habit original, Habit modified)
+        super();
+        init(modelFactory, habitList, original, modified);
+    }
+
+    public EditHabitCommand(@Provided @NonNull ModelFactory modelFactory,
+                            @NonNull String id,
+                            @NonNull HabitList habitList,
+                            @NonNull Habit original,
+                            @NonNull Habit modified)
     {
         super(id);
-        init(original, modified);
+        init(modelFactory, habitList, original, modified);
     }
 
-    public EditHabitCommand(Habit original, Habit modified)
+    @NonNull
+    public static Command fromJSON(@NonNull JSONObject root,
+                                   @NonNull HabitList habitList,
+                                   @NonNull ModelFactory modelFactory)
+        throws JSONException
     {
-        init(original, modified);
-    }
+        String commandId = root.getString("id");
+        JSONObject data = (JSONObject) root.get("data");
+        Habit original = habitList.getById(data.getLong("id"));
+        if (original == null) throw new HabitNotFoundException();
 
-    private void init(Habit original, Habit modified)
-    {
->>>>>>> e6e80b98
-        this.savedId = original.getId();
-        this.modified = modelFactory.buildHabit();
-        this.original = modelFactory.buildHabit();
-
-        this.modified.copyFrom(modified);
-        this.original.copyFrom(original);
-
-        Frequency originalFreq = this.original.getFrequency();
-        Frequency modifiedFreq = this.modified.getFrequency();
-        hasFrequencyChanged = (!originalFreq.equals(modifiedFreq));
-        hasTargetChanged =
-            (original.getTargetType() != modified.getTargetType() ||
-             original.getTargetValue() != modified.getTargetValue());
+        Habit modified =
+            Habit.fromJSON(data.getJSONObject("params"), modelFactory);
+        return new EditHabitCommand(modelFactory, commandId, habitList,
+            original, modified);
     }
 
     @Override
@@ -109,29 +100,6 @@
     }
 
     @Override
-    public void undo()
-    {
-        copyAttributes(this.original);
-    }
-
-    private void copyAttributes(Habit model)
-    {
-        Habit habit = habitList.getById(savedId);
-        if (habit == null) throw new RuntimeException("Habit not found");
-
-        habit.copyFrom(model);
-        habitList.update(habit);
-
-        invalidateIfNeeded(habit);
-    }
-
-    private void invalidateIfNeeded(Habit habit)
-    {
-        if (hasFrequencyChanged || hasTargetChanged)
-            habit.invalidateNewerThan(0);
-    }
-
-    @Override
     public JSONObject toJSON()
     {
         try
@@ -149,16 +117,47 @@
         }
     }
 
-    @Nullable
-    public static Command fromJSON(JSONObject root) throws JSONException
+    @Override
+    public void undo()
     {
-        String commandId = root.getString("id");
-        JSONObject data = (JSONObject) root.get("data");
-        Habit original = Habit.get(data.getLong("id"));
-        if(original == null) return null;
+        copyAttributes(this.original);
+    }
 
-        Habit modified = Habit.fromJSON(data.getJSONObject("params"));
+    private void copyAttributes(Habit model)
+    {
+        Habit habit = habitList.getById(savedId);
+        if (habit == null) throw new RuntimeException("Habit not found");
 
-        return new EditHabitCommand(commandId, original, modified);
+        habit.copyFrom(model);
+        habitList.update(habit);
+
+        invalidateIfNeeded(habit);
+    }
+
+    private void init(@NonNull ModelFactory modelFactory,
+                      @NonNull HabitList habitList,
+                      @NonNull Habit original,
+                      @NonNull Habit modified)
+    {
+        this.habitList = habitList;
+        this.savedId = original.getId();
+        this.modified = modelFactory.buildHabit();
+        this.original = modelFactory.buildHabit();
+
+        this.modified.copyFrom(modified);
+        this.original.copyFrom(original);
+
+        Frequency originalFreq = this.original.getFrequency();
+        Frequency modifiedFreq = this.modified.getFrequency();
+        hasFrequencyChanged = (!originalFreq.equals(modifiedFreq));
+        hasTargetChanged =
+            (original.getTargetType() != modified.getTargetType() ||
+             original.getTargetValue() != modified.getTargetValue());
+    }
+
+    private void invalidateIfNeeded(Habit habit)
+    {
+        if (hasFrequencyChanged || hasTargetChanged)
+            habit.invalidateNewerThan(0);
     }
 }