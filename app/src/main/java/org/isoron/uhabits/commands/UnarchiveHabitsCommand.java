/*
 * Copyright (C) 2016 Álinson Santos Xavier <isoron@gmail.com>
 *
 * This file is part of Loop Habit Tracker.
 *
 * Loop Habit Tracker is free software: you can redistribute it and/or modify
 * it under the terms of the GNU General Public License as published by the
 * Free Software Foundation, either version 3 of the License, or (at your
 * option) any later version.
 *
 * Loop Habit Tracker is distributed in the hope that it will be useful, but
 * WITHOUT ANY WARRANTY; without even the implied warranty of MERCHANTABILITY
 * or FITNESS FOR A PARTICULAR PURPOSE. See the GNU General Public License for
 * more details.
 *
 * You should have received a copy of the GNU General Public License along
 * with this program. If not, see <http://www.gnu.org/licenses/>.
 */

package org.isoron.uhabits.commands;

<<<<<<< HEAD
import org.isoron.uhabits.*;
import org.isoron.uhabits.models.*;

import java.util.*;
=======
import org.isoron.uhabits.R;
import org.isoron.uhabits.models.Habit;
import org.json.JSONArray;
import org.json.JSONException;
import org.json.JSONObject;

import java.util.LinkedList;
import java.util.List;
>>>>>>> e6e80b98

/**
 * Command to unarchive a list of habits.
 */
public class UnarchiveHabitsCommand extends Command
{
    HabitList habitList;

    private List<Habit> habits;

<<<<<<< HEAD
    public UnarchiveHabitsCommand(HabitList habitList, List<Habit> selected)
=======
    public UnarchiveHabitsCommand(String id, List<Habit> habits)
    {
        super(id);
        this.habits = habits;
    }

    public UnarchiveHabitsCommand(List<Habit> habits)
>>>>>>> e6e80b98
    {
        this.habits = selected;
        this.habitList = habitList;
    }

    @Override
    public void execute()
    {
        for(Habit h : habits) h.setArchived(false);
        habitList.update(habits);
    }

    @Override
    public void undo()
    {
        for(Habit h : habits) h.setArchived(true);
        habitList.update(habits);
    }

    @Override
    public Integer getExecuteStringId()
    {
        return R.string.toast_habit_unarchived;
    }

    @Override
    public Integer getUndoStringId()
    {
        return R.string.toast_habit_archived;
    }

    @Override
    public JSONObject toJSON()
    {
        try
        {
            JSONObject root = super.toJSON();
            JSONObject data = root.getJSONObject("data");
            root.put("event", "UnarchiveHabits");
            data.put("ids", CommandParser.habitListToJSON(habits));
            return root;
        }
        catch (JSONException e)
        {
            throw new RuntimeException(e.getMessage());
        }
    }

    public static Command fromJSON(JSONObject json) throws JSONException
    {
        String id = json.getString("id");
        JSONObject data = (JSONObject) json.get("data");
        JSONArray habitIds = data.getJSONArray("ids");

        LinkedList<Habit> habits = CommandParser.habitListFromJSON(habitIds);
        return new UnarchiveHabitsCommand(id, habits);
    }

}<|MERGE_RESOLUTION|>--- conflicted
+++ resolved
@@ -19,21 +19,15 @@
 
 package org.isoron.uhabits.commands;
 
-<<<<<<< HEAD
+import android.support.annotation.*;
+
 import org.isoron.uhabits.*;
 import org.isoron.uhabits.models.*;
+import org.json.*;
 
 import java.util.*;
-=======
-import org.isoron.uhabits.R;
-import org.isoron.uhabits.models.Habit;
-import org.json.JSONArray;
-import org.json.JSONException;
-import org.json.JSONObject;
 
-import java.util.LinkedList;
-import java.util.List;
->>>>>>> e6e80b98
+import static org.isoron.uhabits.commands.CommandParser.*;
 
 /**
  * Command to unarchive a list of habits.
@@ -44,33 +38,40 @@
 
     private List<Habit> habits;
 
-<<<<<<< HEAD
-    public UnarchiveHabitsCommand(HabitList habitList, List<Habit> selected)
-=======
-    public UnarchiveHabitsCommand(String id, List<Habit> habits)
+    public UnarchiveHabitsCommand(@NonNull HabitList habitList,
+                                  @NonNull List<Habit> selected)
+    {
+        super();
+        this.habits = selected;
+        this.habitList = habitList;
+    }
+
+    public UnarchiveHabitsCommand(@NonNull String id,
+                                  @NonNull HabitList habitList,
+                                  @NonNull List<Habit> selected)
     {
         super(id);
-        this.habits = habits;
+        this.habits = selected;
+        this.habitList = habitList;
     }
 
-    public UnarchiveHabitsCommand(List<Habit> habits)
->>>>>>> e6e80b98
+    @NonNull
+    public static Command fromJSON(@NonNull JSONObject json,
+                                   @NonNull HabitList habitList)
+        throws JSONException
     {
-        this.habits = selected;
-        this.habitList = habitList;
+        String id = json.getString("id");
+        JSONObject data = (JSONObject) json.get("data");
+        JSONArray habitIds = data.getJSONArray("ids");
+
+        LinkedList<Habit> selected = habitListFromJSON(habitList, habitIds);
+        return new UnarchiveHabitsCommand(id, habitList, selected);
     }
 
     @Override
     public void execute()
     {
-        for(Habit h : habits) h.setArchived(false);
-        habitList.update(habits);
-    }
-
-    @Override
-    public void undo()
-    {
-        for(Habit h : habits) h.setArchived(true);
+        for (Habit h : habits) h.setArchived(false);
         habitList.update(habits);
     }
 
@@ -87,6 +88,7 @@
     }
 
     @Override
+    @NonNull
     public JSONObject toJSON()
     {
         try
@@ -94,7 +96,7 @@
             JSONObject root = super.toJSON();
             JSONObject data = root.getJSONObject("data");
             root.put("event", "UnarchiveHabits");
-            data.put("ids", CommandParser.habitListToJSON(habits));
+            data.put("ids", habitListToJSON(habits));
             return root;
         }
         catch (JSONException e)
@@ -103,14 +105,11 @@
         }
     }
 
-    public static Command fromJSON(JSONObject json) throws JSONException
+    @Override
+    public void undo()
     {
-        String id = json.getString("id");
-        JSONObject data = (JSONObject) json.get("data");
-        JSONArray habitIds = data.getJSONArray("ids");
-
-        LinkedList<Habit> habits = CommandParser.habitListFromJSON(habitIds);
-        return new UnarchiveHabitsCommand(id, habits);
+        for (Habit h : habits) h.setArchived(true);
+        habitList.update(habits);
     }
 
 }