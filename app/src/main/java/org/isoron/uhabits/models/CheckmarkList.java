--- conflicted
+++ resolved
@@ -113,11 +113,7 @@
      *
      * @return value of today's checkmark
      */
-<<<<<<< HEAD
-    public synchronized final int getTodayValue()
-=======
-    public int getTodayValue()
->>>>>>> 534e6c2d
+    public synchronized int getTodayValue()
     {
         Checkmark today = getToday();
         if (today != null) return today.getValue();
