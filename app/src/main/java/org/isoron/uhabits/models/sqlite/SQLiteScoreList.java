--- conflicted
+++ resolved
@@ -44,7 +44,7 @@
     private final SQLiteUtils<ScoreRecord> sqlite;
 
     @Nullable
-    private Integer todayValue;
+    private Double todayValue;
 
     @NonNull
     private final SQLiteStatement invalidateStatement;
@@ -84,17 +84,10 @@
         {
             for (Score s : scores)
             {
-<<<<<<< HEAD
-                statement.bindLong(1, habit.getId());
-                statement.bindLong(2, s.getTimestamp());
-                statement.bindDouble(3, s.getValue());
-                statement.execute();
-=======
                 addStatement.bindLong(1, habit.getId());
                 addStatement.bindLong(2, s.getTimestamp());
-                addStatement.bindLong(3, s.getValue());
+                addStatement.bindDouble(3, s.getValue());
                 addStatement.execute();
->>>>>>> 534e6c2d
             }
 
             db.setTransactionSuccessful();
@@ -147,20 +140,10 @@
     @Override
     public void invalidateNewerThan(long timestamp)
     {
-<<<<<<< HEAD
-        new Delete()
-            .from(ScoreRecord.class)
-            .where("habit = ?", habit.getId())
-            .and("timestamp >= ?", timestamp)
-            .execute();
-
-        todayValue = null;
-=======
         todayValue = null;
         invalidateStatement.bindLong(1, habit.getId());
         invalidateStatement.bindLong(2, timestamp);
         invalidateStatement.execute();
->>>>>>> 534e6c2d
         getObservable().notifyListeners();
     }
 
@@ -235,7 +218,7 @@
     }
 
     @Override
-    public int getTodayValue()
+    public double getTodayValue()
     {
         if (todayValue == null) todayValue = super.getTodayValue();
         return todayValue;
