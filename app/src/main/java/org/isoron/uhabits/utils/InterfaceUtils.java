/*
 * Copyright (C) 2016 Álinson Santos Xavier <isoron@gmail.com>
 *
 * This file is part of Loop Habit Tracker.
 *
 * Loop Habit Tracker is free software: you can redistribute it and/or modify
 * it under the terms of the GNU General Public License as published by the
 * Free Software Foundation, either version 3 of the License, or (at your
 * option) any later version.
 *
 * Loop Habit Tracker is distributed in the hope that it will be useful, but
 * WITHOUT ANY WARRANTY; without even the implied warranty of MERCHANTABILITY
 * or FITNESS FOR A PARTICULAR PURPOSE. See the GNU General Public License for
 * more details.
 *
 * You should have received a copy of the GNU General Public License along
 * with this program. If not, see <http://www.gnu.org/licenses/>.
 */

package org.isoron.uhabits.utils;

import android.content.*;
import android.content.res.*;
import android.graphics.*;
<<<<<<< HEAD
import android.support.annotation.*;
import android.util.*;
import android.view.*;
import android.widget.*;
=======
import android.support.v4.view.*;
import android.util.*;
import android.view.*;
>>>>>>> 140ab34a

public abstract class InterfaceUtils
{
    private static Typeface fontAwesome;

    public static Typeface getFontAwesome(Context context)
    {
        if(fontAwesome == null) fontAwesome =
            Typeface.createFromAsset(context.getAssets(),
                "fontawesome-webfont.ttf");

        return fontAwesome;
    }

    public static float dpToPixels(Context context, float dp)
    {
        Resources resources = context.getResources();
        DisplayMetrics metrics = resources.getDisplayMetrics();
        return TypedValue.applyDimension(TypedValue.COMPLEX_UNIT_DIP, dp, metrics);
    }

    public static float spToPixels(Context context, float sp)
    {
        Resources resources = context.getResources();
        DisplayMetrics metrics = resources.getDisplayMetrics();
        return TypedValue.applyDimension(TypedValue.COMPLEX_UNIT_SP, sp, metrics);
    }

<<<<<<< HEAD
    public static void setupEditorAction(@NonNull ViewGroup parent,
                                         @NonNull TextView.OnEditorActionListener listener)
    {
        for (int i = 0; i < parent.getChildCount(); i++)
        {
            View child = parent.getChildAt(i);

            if (child instanceof ViewGroup)
                setupEditorAction((ViewGroup) child, listener);

            if (child instanceof TextView)
                ((TextView) child).setOnEditorActionListener(listener);
        }
=======
    public static boolean isLayoutRtl(View view)
    {
        return ViewCompat.getLayoutDirection(view) ==
               ViewCompat.LAYOUT_DIRECTION_RTL;
>>>>>>> 140ab34a
    }
}<|MERGE_RESOLUTION|>--- conflicted
+++ resolved
@@ -22,16 +22,11 @@
 import android.content.*;
 import android.content.res.*;
 import android.graphics.*;
-<<<<<<< HEAD
 import android.support.annotation.*;
+import android.support.v4.view.*;
 import android.util.*;
 import android.view.*;
 import android.widget.*;
-=======
-import android.support.v4.view.*;
-import android.util.*;
-import android.view.*;
->>>>>>> 140ab34a
 
 public abstract class InterfaceUtils
 {
@@ -60,7 +55,6 @@
         return TypedValue.applyDimension(TypedValue.COMPLEX_UNIT_SP, sp, metrics);
     }
 
-<<<<<<< HEAD
     public static void setupEditorAction(@NonNull ViewGroup parent,
                                          @NonNull TextView.OnEditorActionListener listener)
     {
@@ -74,11 +68,10 @@
             if (child instanceof TextView)
                 ((TextView) child).setOnEditorActionListener(listener);
         }
-=======
+
     public static boolean isLayoutRtl(View view)
     {
         return ViewCompat.getLayoutDirection(view) ==
                ViewCompat.LAYOUT_DIRECTION_RTL;
->>>>>>> 140ab34a
     }
 }