/*
 * Copyright (C) 2016 Álinson Santos Xavier <isoron@gmail.com>
 *
 * This file is part of Loop Habit Tracker.
 *
 * Loop Habit Tracker is free software: you can redistribute it and/or modify
 * it under the terms of the GNU General Public License as published by the
 * Free Software Foundation, either version 3 of the License, or (at your
 * option) any later version.
 *
 * Loop Habit Tracker is distributed in the hope that it will be useful, but
 * WITHOUT ANY WARRANTY; without even the implied warranty of MERCHANTABILITY
 * or FITNESS FOR A PARTICULAR PURPOSE. See the GNU General Public License for
 * more details.
 *
 * You should have received a copy of the GNU General Public License along
 * with this program. If not, see <http://www.gnu.org/licenses/>.
 */

package org.isoron.uhabits.views;

import android.content.Context;
import android.graphics.Canvas;
import android.graphics.Color;
import android.graphics.Paint;
import android.graphics.RectF;
import android.util.AttributeSet;

import org.isoron.uhabits.helpers.ColorHelper;
import org.isoron.uhabits.helpers.DateHelper;
import org.isoron.uhabits.models.Habit;

import java.text.SimpleDateFormat;
import java.util.Calendar;
import java.util.Date;
import java.util.GregorianCalendar;
import java.util.HashMap;
import java.util.Random;

public class HabitFrequencyView extends ScrollableDataView implements HabitDataView
{

    private Paint pGrid;
    private float em;
    private Habit habit;
    private SimpleDateFormat dfMonth;
    private SimpleDateFormat dfYear;

    private Paint pText, pGraph;
    private RectF rect, prevRect;
    private int baseSize;
    private int paddingTop;

    private float columnWidth;
    private int columnHeight;
    private int nColumns;

    private int textColor;
    private int dimmedTextColor;
    private int[] colors;
    private int primaryColor;
    private boolean isBackgroundTransparent;

    private HashMap<Long, Integer[]> frequency;

    public HabitFrequencyView(Context context)
    {
        super(context);
        init();
    }

    public HabitFrequencyView(Context context, AttributeSet attrs)
    {
        super(context, attrs);
        this.primaryColor = ColorHelper.palette[7];
        this.frequency = new HashMap<>();
        init();
    }

    public void setHabit(Habit habit)
    {
        this.habit = habit;
        createColors();
    }

    private void init()
    {
        createPaints();
        createColors();

        dfMonth = DateHelper.getDateFormat("MMM");
        dfYear = DateHelper.getDateFormat("yyyy");

        rect = new RectF();
        prevRect = new RectF();
    }

    private void createColors()
    {
        if(habit != null)
            this.primaryColor = habit.color;

        if (isBackgroundTransparent)
        {
            primaryColor = ColorHelper.setSaturation(primaryColor, 0.75f);
            primaryColor = ColorHelper.setValue(primaryColor, 1.0f);

            textColor = Color.argb(192, 255, 255, 255);
            dimmedTextColor = Color.argb(128, 255, 255, 255);
        }
        else
        {
            textColor = Color.argb(64, 0, 0, 0);
            dimmedTextColor = Color.argb(16, 0, 0, 0);
        }

        colors = new int[4];

        colors[0] = Color.rgb(230, 230, 230);
        colors[3] = primaryColor;
        colors[1] = ColorHelper.mixColors(colors[0], colors[3], 0.66f);
        colors[2] = ColorHelper.mixColors(colors[0], colors[3], 0.33f);
    }

    protected void createPaints()
    {
        pText = new Paint();
        pText.setAntiAlias(true);

        pGraph = new Paint();
        pGraph.setTextAlign(Paint.Align.CENTER);
        pGraph.setAntiAlias(true);

        pGrid = new Paint();
        pGrid.setAntiAlias(true);
    }

    @Override
    protected void onMeasure(int widthMeasureSpec, int heightMeasureSpec)
    {
        int width = MeasureSpec.getSize(widthMeasureSpec);
        int height = MeasureSpec.getSize(heightMeasureSpec);
        setMeasuredDimension(width, height);
    }

    @Override
    protected void onSizeChanged(int width, int height, int oldWidth, int oldHeight)
    {
        if(height < 9) height = 200;

        baseSize = height / 8;
        setScrollerBucketSize(baseSize);

        pText.setTextSize(baseSize * 0.4f);
        pGraph.setTextSize(baseSize * 0.4f);
        pGraph.setStrokeWidth(baseSize * 0.1f);
        pGrid.setStrokeWidth(baseSize * 0.05f);
        em = pText.getFontSpacing();

        columnWidth = baseSize;
        columnWidth = Math.max(columnWidth, getMaxMonthWidth() * 1.2f);

        columnHeight = 8 * baseSize;
        nColumns = (int) (width / columnWidth);
        paddingTop = 0;
    }

    private float getMaxMonthWidth()
    {
        float maxMonthWidth = 0;
        GregorianCalendar day = DateHelper.getStartOfTodayCalendar();

        for(int i = 0; i < 12; i++)
        {
            day.set(Calendar.MONTH, i);
            float monthWidth = pText.measureText(dfMonth.format(day.getTime()));
            maxMonthWidth = Math.max(maxMonthWidth, monthWidth);
        }

        return maxMonthWidth;
    }

    public void refreshData()
    {
        if(isInEditMode())
            generateRandomData();
        else if(habit != null)
            frequency = habit.repetitions.getWeekdayFrequency();

        postInvalidate();
    }

    private void generateRandomData()
    {
        GregorianCalendar date = DateHelper.getStartOfTodayCalendar();
        date.set(Calendar.DAY_OF_MONTH, 1);
        Random rand = new Random();
        frequency.clear();

        for(int i = 0; i < 40; i++)
        {
            Integer values[] = new Integer[7];
            for(int j = 0; j < 7; j++)
                values[j] = rand.nextInt(5);

            frequency.put(date.getTimeInMillis(), values);
            date.add(Calendar.MONTH, -1);
        }
    }

    @Override
    protected void onDraw(Canvas canvas)
    {
        super.onDraw(canvas);

        rect.set(0, 0, nColumns * columnWidth, columnHeight);
        rect.offset(0, paddingTop);

        drawGrid(canvas, rect);

        pText.setTextAlign(Paint.Align.CENTER);
        pText.setColor(textColor);
        pGraph.setColor(primaryColor);
        prevRect.setEmpty();

        GregorianCalendar currentDate = DateHelper.getStartOfTodayCalendar();

        currentDate.set(Calendar.DAY_OF_MONTH, 1);
        currentDate.add(Calendar.MONTH, -nColumns + 2 - getDataOffset());

        for(int i = 0; i < nColumns - 1; i++)
        {
            rect.set(0, 0, columnWidth, columnHeight);
            rect.offset(i * columnWidth, 0);

            drawColumn(canvas, rect, currentDate);
            currentDate.add(Calendar.MONTH, 1);
        }
    }

    private void drawColumn(Canvas canvas, RectF rect, GregorianCalendar date)
    {
        Integer values[] = frequency.get(date.getTimeInMillis());
        float rowHeight = rect.height() / 8.0f;
        prevRect.set(rect);

        Integer[] localeWeekdayList = DateHelper.getLocaleWeekdayList();
        for (int j = 0; j < localeWeekdayList.length; j++)
        {
            rect.set(0, 0, baseSize, baseSize);
<<<<<<< HEAD
            rect.offset(prevRect.left, prevRect.top + baseSize * i);
=======
            rect.offset(prevRect.left, prevRect.top + columnWidth * j);
>>>>>>> 06fc0409

            int i = DateHelper.javaWeekdayToLoopWeekday(localeWeekdayList[j]);
            if(values != null)
                drawMarker(canvas, rect, values[i]);

            rect.offset(0, rowHeight);
        }

        drawFooter(canvas, rect, date);
    }

    private void drawFooter(Canvas canvas, RectF rect, GregorianCalendar date)
    {
        Date time = date.getTime();

        canvas.drawText(dfMonth.format(time), rect.centerX(), rect.centerY() - 0.1f * em, pText);

        if(date.get(Calendar.MONTH) == 1)
            canvas.drawText(dfYear.format(time), rect.centerX(), rect.centerY() + 0.9f * em, pText);
    }

    private void drawMarker(Canvas canvas, RectF rect, Integer value)
    {
        float padding = rect.height() * 0.2f;
        float radius = (rect.height() - 2 * padding) / 2.0f / 4.0f * Math.min(value, 4);

        pGraph.setColor(colors[Math.min(3, Math.max(0, value - 1))]);
        canvas.drawCircle(rect.centerX(), rect.centerY(), radius, pGraph);
    }

    private void drawGrid(Canvas canvas, RectF rGrid)
    {
        int nRows = 7;
        float rowHeight = rGrid.height() / (nRows + 1);

        pText.setTextAlign(Paint.Align.LEFT);
        pText.setColor(textColor);
        pGrid.setColor(dimmedTextColor);

        for (String day : DateHelper.getLocaleDayNames(Calendar.SHORT)) {
            canvas.drawText(day, rGrid.right - columnWidth,
                    rGrid.top + rowHeight / 2 + 0.25f * em, pText);

            pGrid.setStrokeWidth(1f);
            canvas.drawLine(rGrid.left, rGrid.top, rGrid.right, rGrid.top, pGrid);

            rGrid.offset(0, rowHeight);
        }

        canvas.drawLine(rGrid.left, rGrid.top, rGrid.right, rGrid.top, pGrid);
    }

    public void setIsBackgroundTransparent(boolean isBackgroundTransparent)
    {
        this.isBackgroundTransparent = isBackgroundTransparent;
        createColors();
    }
}<|MERGE_RESOLUTION|>--- conflicted
+++ resolved
@@ -248,11 +248,7 @@
         for (int j = 0; j < localeWeekdayList.length; j++)
         {
             rect.set(0, 0, baseSize, baseSize);
-<<<<<<< HEAD
-            rect.offset(prevRect.left, prevRect.top + baseSize * i);
-=======
-            rect.offset(prevRect.left, prevRect.top + columnWidth * j);
->>>>>>> 06fc0409
+            rect.offset(prevRect.left, prevRect.top + baseSize * j);
 
             int i = DateHelper.javaWeekdayToLoopWeekday(localeWeekdayList[j]);
             if(values != null)
