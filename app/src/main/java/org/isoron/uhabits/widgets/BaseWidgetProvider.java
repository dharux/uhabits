/*
 * Copyright (C) 2016 Álinson Santos Xavier <isoron@gmail.com>
 *
 * This file is part of Loop Habit Tracker.
 *
 * Loop Habit Tracker is free software: you can redistribute it and/or modify
 * it under the terms of the GNU General Public License as published by the
 * Free Software Foundation, either version 3 of the License, or (at your
 * option) any later version.
 *
 * Loop Habit Tracker is distributed in the hope that it will be useful, but
 * WITHOUT ANY WARRANTY; without even the implied warranty of MERCHANTABILITY
 * or FITNESS FOR A PARTICULAR PURPOSE. See the GNU General Public License for
 * more details.
 *
 * You should have received a copy of the GNU General Public License along
 * with this program. If not, see <http://www.gnu.org/licenses/>.
 */

package org.isoron.uhabits.widgets;

import android.app.PendingIntent;
import android.appwidget.AppWidgetManager;
import android.appwidget.AppWidgetProvider;
import android.content.Context;
import android.content.SharedPreferences;
import android.graphics.Bitmap;
import android.os.Build;
import android.os.Bundle;
import android.preference.PreferenceManager;
import android.util.Log;
import android.view.LayoutInflater;
import android.view.View;
import android.widget.ImageView;
import android.widget.RemoteViews;

import org.isoron.helpers.DialogHelper;
import org.isoron.uhabits.R;
import org.isoron.uhabits.models.Habit;

import java.io.FileOutputStream;
import java.io.IOException;

public abstract class BaseWidgetProvider extends AppWidgetProvider
{

    private int width, height;

    protected abstract int getDefaultHeight();

    protected abstract int getDefaultWidth();

    protected abstract PendingIntent getOnClickPendingIntent(Context context, Habit habit);

    protected abstract  int getLayoutId();

    protected abstract View buildCustomView(Context context, Habit habit);

    public static String getHabitIdKey(long widgetId)
    {
        return String.format("widget-%06d-habit", widgetId);
    }

    @Override
    public void onDeleted(Context context, int[] appWidgetIds)
    {
        Context appContext = context.getApplicationContext();
        SharedPreferences prefs = PreferenceManager.getDefaultSharedPreferences(appContext);

        for(Integer id : appWidgetIds)
            prefs.edit().remove(getHabitIdKey(id));
    }

    @Override
    public void onAppWidgetOptionsChanged(Context context, AppWidgetManager appWidgetManager,
                                          int appWidgetId, Bundle newOptions)
    {
        updateWidget(context, appWidgetManager, appWidgetId, newOptions);
    }

    @Override
    public void onUpdate(Context context, AppWidgetManager manager, int[] appWidgetIds)
    {
        for(int id : appWidgetIds)
        {
            Bundle options = null;

            if (android.os.Build.VERSION.SDK_INT >= android.os.Build.VERSION_CODES.JELLY_BEAN)
                options = manager.getAppWidgetOptions(id);

            updateWidget(context, manager, id, options);
        }
    }

    private void updateWidget(Context context, AppWidgetManager manager, int widgetId, Bundle options)
    {
        updateWidgetSize(context, options);

        Context appContext = context.getApplicationContext();
        RemoteViews remoteViews = new RemoteViews(context.getPackageName(), getLayoutId());
        SharedPreferences prefs = PreferenceManager.getDefaultSharedPreferences(appContext);

        Long habitId = prefs.getLong(getHabitIdKey(widgetId), -1L);
        if(habitId < 0) return;

        Habit habit = Habit.get(habitId);
<<<<<<< HEAD
        if(habit == null) return;
=======
        if(habit == null)
        {
            RemoteViews errorView = new RemoteViews(context.getPackageName(),
                    R.layout.widget_error);
            manager.updateAppWidget(widgetId, errorView);
            return;
        }
>>>>>>> 824f98dd

        View widgetView = buildCustomView(context, habit);
        measureCustomView(context, width, height, widgetView);

        widgetView.setDrawingCacheEnabled(true);
        widgetView.buildDrawingCache(true);
        Bitmap drawingCache = widgetView.getDrawingCache();

        remoteViews.setTextViewText(R.id.label, habit.name);
        remoteViews.setImageViewBitmap(R.id.imageView, drawingCache);

        //savePreview(context, widgetId, drawingCache);

        PendingIntent onClickIntent = getOnClickPendingIntent(context, habit);
        if(onClickIntent != null) remoteViews.setOnClickPendingIntent(R.id.imageView, onClickIntent);

        manager.updateAppWidget(widgetId, remoteViews);
    }

    private void savePreview(Context context, int widgetId, Bitmap widgetCache)
    {
        try
        {
            LayoutInflater inflater = LayoutInflater.from(context);
            View view = inflater.inflate(getLayoutId(), null);

            ImageView iv = (ImageView) view.findViewById(R.id.imageView);
            iv.setImageBitmap(widgetCache);

            view.measure(width, height);
            view.layout(0, 0, view.getMeasuredWidth(), view.getMeasuredHeight());
            view.setDrawingCacheEnabled(true);
            view.buildDrawingCache();
            Bitmap previewCache = view.getDrawingCache();

            String filename = String.format("%s/%d.png", context.getExternalCacheDir(), widgetId);
            Log.d("BaseWidgetProvider", String.format("Writing %s", filename));
            FileOutputStream out = new FileOutputStream(filename);

            if(previewCache != null)
                previewCache.compress(Bitmap.CompressFormat.PNG, 100, out);

            out.close();
        }
        catch (IOException e)
        {
            e.printStackTrace();
        }
    }

    private void updateWidgetSize(Context context, Bundle options)
    {
        int maxWidth = getDefaultWidth();
        int minWidth = getDefaultWidth();
        int maxHeight = getDefaultHeight();
        int minHeight = getDefaultHeight();

        if (options != null && Build.VERSION.SDK_INT >= Build.VERSION_CODES.JELLY_BEAN)
        {
            maxWidth = (int) DialogHelper.dpToPixels(context,
                    options.getInt(AppWidgetManager.OPTION_APPWIDGET_MAX_WIDTH));
            maxHeight = (int) DialogHelper.dpToPixels(context,
                    options.getInt(AppWidgetManager.OPTION_APPWIDGET_MAX_HEIGHT));
            minWidth = (int) DialogHelper.dpToPixels(context,
                    options.getInt(AppWidgetManager.OPTION_APPWIDGET_MIN_WIDTH));
            minHeight = (int) DialogHelper.dpToPixels(context,
                    options.getInt(AppWidgetManager.OPTION_APPWIDGET_MIN_HEIGHT));
        }

        width = maxWidth;
        height = maxHeight;
    }

    private void measureCustomView(Context context, int w, int h, View customView)
    {
        LayoutInflater inflater = LayoutInflater.from(context);
        View entireView = inflater.inflate(getLayoutId(), null);

        int specWidth = View.MeasureSpec.makeMeasureSpec(w, View.MeasureSpec.EXACTLY);
        int specHeight = View.MeasureSpec.makeMeasureSpec(h, View.MeasureSpec.EXACTLY);

        entireView.measure(specWidth, specHeight);
        entireView.layout(0, 0, entireView.getMeasuredWidth(), entireView.getMeasuredHeight());

        View imageView = entireView.findViewById(R.id.imageView);
        w = imageView.getMeasuredWidth();
        h = imageView.getMeasuredHeight();

        specWidth = View.MeasureSpec.makeMeasureSpec(w, View.MeasureSpec.EXACTLY);
        specHeight = View.MeasureSpec.makeMeasureSpec(h, View.MeasureSpec.EXACTLY);
        customView.measure(specWidth, specHeight);
        customView.layout(0, 0, customView.getMeasuredWidth(), customView.getMeasuredHeight());
    }
}<|MERGE_RESOLUTION|>--- conflicted
+++ resolved
@@ -104,9 +104,6 @@
         if(habitId < 0) return;
 
         Habit habit = Habit.get(habitId);
-<<<<<<< HEAD
-        if(habit == null) return;
-=======
         if(habit == null)
         {
             RemoteViews errorView = new RemoteViews(context.getPackageName(),
@@ -114,7 +111,6 @@
             manager.updateAppWidget(widgetId, errorView);
             return;
         }
->>>>>>> 824f98dd
 
         View widgetView = buildCustomView(context, habit);
         measureCustomView(context, width, height, widgetView);
