--- conflicted
+++ resolved
@@ -147,11 +147,7 @@
 
             <TextView
                 style="@style/aboutItemStyle"
-<<<<<<< HEAD
-                android:text="dalecarlian (Svenska)"/>
-=======
                 android:text="Dalecarlian (Svenska)"/>
->>>>>>> 8aaa5aca
 
             <TextView
                 style="@style/aboutItemStyle"
