--- conflicted
+++ resolved
@@ -170,15 +170,11 @@
                 android:text="Tomáš Borovec (Čeština)"/>
 
             <TextView
-<<<<<<< HEAD
-                style="@style/aboutItemStyle"
+                style="@style/About.Item"
                 android:text="Mathis Chenuet (Français)"/>
 
             <TextView
-                style="@style/aboutItemStyle"
-=======
                 style="@style/About.Item"
->>>>>>> 90e513e7
                 android:text="Álinson Xavier (Português)"/>
         </LinearLayout>
     </LinearLayout>
