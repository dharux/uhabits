--- conflicted
+++ resolved
@@ -35,15 +35,9 @@
     compileSdk = 32
 
     defaultConfig {
-<<<<<<< HEAD
-        versionCode = 20100
-        versionName = "2.1.0"
-        minSdk = 28
-=======
         versionCode = 20101
         versionName = "2.1.1"
-        minSdk = 23
->>>>>>> 40a4d254
+        minSdk = 28
         targetSdk = 31
         applicationId = "org.isoron.uhabits"
         testInstrumentationRunner = "androidx.test.runner.AndroidJUnitRunner"
