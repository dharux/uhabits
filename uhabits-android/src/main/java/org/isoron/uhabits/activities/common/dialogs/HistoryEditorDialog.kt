--- conflicted
+++ resolved
@@ -50,12 +50,8 @@
     private var onDateClickedListener: OnDateClickedListener? = null
 
     override fun onCreateDialog(savedInstanceState: Bundle?): Dialog {
-<<<<<<< HEAD
+        clearCurrentDialog()
         val component = (requireActivity().application as HabitsApplication).component
-=======
-        clearCurrentDialog()
-        val component = (activity!!.application as HabitsApplication).component
->>>>>>> 428bf42e
         commandRunner = component.commandRunner
         habit = component.habitList.getById(requireArguments().getLong("habit"))!!
         preferences = component.preferences
@@ -78,11 +74,7 @@
         dataView = AndroidDataView(requireContext(), null)
         dataView.view = chart!!
 
-<<<<<<< HEAD
-        return Dialog(requireContext()).apply {
-=======
-        val dialog = Dialog(context!!).apply {
->>>>>>> 428bf42e
+        val dialog = Dialog(requireContext()).apply {
             val metrics = resources.displayMetrics
             val maxHeight = resources.getDimensionPixelSize(R.dimen.history_editor_max_height)
             setContentView(dataView)
