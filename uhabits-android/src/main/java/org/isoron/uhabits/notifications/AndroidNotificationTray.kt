/*
 * Copyright (C) 2016 Álinson Santos Xavier <isoron@gmail.com>
 *
 * This file is part of Loop Habit Tracker.
 *
 * Loop Habit Tracker is free software: you can redistribute it and/or modify
 * it under the terms of the GNU General Public License as published by the
 * Free Software Foundation, either version 3 of the License, or (at your
 * option) any later version.
 *
 * Loop Habit Tracker is distributed in the hope that it will be useful, but
 * WITHOUT ANY WARRANTY; without even the implied warranty of MERCHANTABILITY
 * or FITNESS FOR A PARTICULAR PURPOSE. See the GNU General Public License for
 * more details.
 *
 * You should have received a copy of the GNU General Public License along
 * with this program. If not, see <http://www.gnu.org/licenses/>.
 */

package org.isoron.uhabits.notifications

import android.app.*
import android.content.*
import android.graphics.*
import android.graphics.BitmapFactory.*
import android.support.annotation.NonNull
import android.support.v4.app.*
import android.support.v4.app.NotificationCompat.*
import org.isoron.androidbase.*
import org.isoron.uhabits.R
import org.isoron.uhabits.core.*
import org.isoron.uhabits.core.models.*
import org.isoron.uhabits.core.preferences.*
import org.isoron.uhabits.core.ui.*
import org.isoron.uhabits.intents.*
import javax.inject.*

@AppScope
class AndroidNotificationTray
@Inject constructor(
        @AppContext private val context: Context,
        private val pendingIntents: PendingIntentFactory,
        private val preferences: Preferences,
        private val ringtoneManager: RingtoneManager

) : NotificationTray.SystemTray {

    private val generalLoopNotificationGroup = "generalLoopHabitsNotificationGroup"

    override fun removeNotification(id: Int)
    {
        NotificationManagerCompat.from(context).cancel(id)
    }

    override fun showNotification(habit: Habit,
                                  notificationId: Int,
                                  timestamp: Timestamp,
                                  reminderTime: Long)
    {
        val notificationManager = NotificationManagerCompat.from(context)

        val summary = buildSummary(reminderTime)

        notificationManager.notify(Int.MAX_VALUE, summary)

        val notification = buildNotification(habit, reminderTime, timestamp)

        notificationManager.notify(notificationId, notification)
    }

    @NonNull
    fun buildNotification(@NonNull habit: Habit,
                          @NonNull reminderTime: Long,
                          @NonNull timestamp: Timestamp) : Notification
    {

        val checkAction = Action(
                R.drawable.ic_action_check,
                context.getString(R.string.check),
                pendingIntents.addCheckmark(habit, timestamp))

        val snoozeAction = Action(
                R.drawable.ic_action_snooze,
                context.getString(R.string.snooze),
                pendingIntents.snoozeNotification(habit))

        val wearableBg = decodeResource(context.resources, R.drawable.stripe)

        // Even though the set of actions is the same on the phone and
        // on the watch, Pebble requires us to add them to the
        // WearableExtender.
        val wearableExtender = WearableExtender()
                .setBackground(wearableBg)
                .addAction(checkAction)
                .addAction(snoozeAction)

<<<<<<< HEAD
        val builder = NotificationCompat.Builder(context)
=======
        return NotificationCompat.Builder(context)
>>>>>>> f6620be2
                .setSmallIcon(R.drawable.ic_notification)
                .setContentTitle(habit.name)
                .setContentText(habit.description)
                .setContentIntent(pendingIntents.showHabit(habit))
                .setDeleteIntent(pendingIntents.dismissNotification(habit))
                .addAction(checkAction)
                .addAction(snoozeAction)
                .setSound(ringtoneManager.getURI())
                .extend(wearableExtender)
                .setWhen(reminderTime)
                .setShowWhen(true)
                .setOngoing(preferences.shouldMakeNotificationsSticky())
<<<<<<< HEAD

        if (preferences.shouldMakeNotificationsLed())
            builder.setLights(Color.RED, 1000, 1000)

        val notificationManager = context.getSystemService(
                Activity.NOTIFICATION_SERVICE) as NotificationManager

        notificationManager.notify(notificationId, builder.build())
=======
                .setGroup(generalLoopNotificationGroup)
                .build()
    }

    @NonNull
    fun buildSummary(@NonNull reminderTime: Long) : Notification
    {
        return NotificationCompat.Builder(context)
                .setSmallIcon(R.drawable.ic_notification)
                .setContentTitle(context.getString(R.string.app_name))
                .setWhen(reminderTime)
                .setShowWhen(true)
                .setGroup(generalLoopNotificationGroup)
                .setGroupSummary(true)
                .build()
>>>>>>> f6620be2
    }
}<|MERGE_RESOLUTION|>--- conflicted
+++ resolved
@@ -23,7 +23,7 @@
 import android.content.*
 import android.graphics.*
 import android.graphics.BitmapFactory.*
-import android.support.annotation.NonNull
+import android.support.annotation.*
 import android.support.v4.app.*
 import android.support.v4.app.NotificationCompat.*
 import org.isoron.androidbase.*
@@ -42,13 +42,9 @@
         private val pendingIntents: PendingIntentFactory,
         private val preferences: Preferences,
         private val ringtoneManager: RingtoneManager
-
 ) : NotificationTray.SystemTray {
 
-    private val generalLoopNotificationGroup = "generalLoopHabitsNotificationGroup"
-
-    override fun removeNotification(id: Int)
-    {
+    override fun removeNotification(id: Int) {
         NotificationManagerCompat.from(context).cancel(id)
     }
 
@@ -58,13 +54,9 @@
                                   reminderTime: Long)
     {
         val notificationManager = NotificationManagerCompat.from(context)
-
         val summary = buildSummary(reminderTime)
-
         notificationManager.notify(Int.MAX_VALUE, summary)
-
         val notification = buildNotification(habit, reminderTime, timestamp)
-
         notificationManager.notify(notificationId, notification)
     }
 
@@ -94,11 +86,7 @@
                 .addAction(checkAction)
                 .addAction(snoozeAction)
 
-<<<<<<< HEAD
         val builder = NotificationCompat.Builder(context)
-=======
-        return NotificationCompat.Builder(context)
->>>>>>> f6620be2
                 .setSmallIcon(R.drawable.ic_notification)
                 .setContentTitle(habit.name)
                 .setContentText(habit.description)
@@ -111,31 +99,24 @@
                 .setWhen(reminderTime)
                 .setShowWhen(true)
                 .setOngoing(preferences.shouldMakeNotificationsSticky())
-<<<<<<< HEAD
+		        .setGroup("default")
 
         if (preferences.shouldMakeNotificationsLed())
             builder.setLights(Color.RED, 1000, 1000)
 
-        val notificationManager = context.getSystemService(
-                Activity.NOTIFICATION_SERVICE) as NotificationManager
-
-        notificationManager.notify(notificationId, builder.build())
-=======
-                .setGroup(generalLoopNotificationGroup)
-                .build()
+	return builder.build()
     }
 
     @NonNull
-    fun buildSummary(@NonNull reminderTime: Long) : Notification
+    private fun buildSummary(@NonNull reminderTime: Long) : Notification
     {
         return NotificationCompat.Builder(context)
                 .setSmallIcon(R.drawable.ic_notification)
                 .setContentTitle(context.getString(R.string.app_name))
                 .setWhen(reminderTime)
                 .setShowWhen(true)
-                .setGroup(generalLoopNotificationGroup)
+                .setGroup("default")
                 .setGroupSummary(true)
                 .build()
->>>>>>> f6620be2
     }
 }