/*
 * Copyright (C) 2016-2021 Álinson Santos Xavier <git@axavier.org>
 *
 * This file is part of Loop Habit Tracker.
 *
 * Loop Habit Tracker is free software: you can redistribute it and/or modify
 * it under the terms of the GNU General Public License as published by the
 * Free Software Foundation, either version 3 of the License, or (at your
 * option) any later version.
 *
 * Loop Habit Tracker is distributed in the hope that it will be useful, but
 * WITHOUT ANY WARRANTY; without even the implied warranty of MERCHANTABILITY
 * or FITNESS FOR A PARTICULAR PURPOSE. See the GNU General Public License for
 * more details.
 *
 * You should have received a copy of the GNU General Public License along
 * with this program. If not, see <http://www.gnu.org/licenses/>.
 */
package org.isoron.uhabits.core.models

import javax.annotation.concurrent.ThreadSafe
import kotlin.math.min

@ThreadSafe
class StreakList {
    private val list = ArrayList<Streak>()

    @Synchronized
    fun getBest(limit: Int): List<Streak> {
        list.sortWith { s1: Streak, s2: Streak -> s2.compareLonger(s1) }
        return list.subList(0, min(list.size, limit)).apply {
            sortWith { s1: Streak, s2: Streak -> s2.compareNewer(s1) }
        }.toList()
    }

    @Synchronized
    fun recompute(
        computedEntries: EntryList,
        from: Timestamp,
        to: Timestamp,
        skipDays: SkipDays
    ) {
        list.clear()
        val timestamps = computedEntries
            .getByInterval(from, to, skipDays)
            .filter { it.value > 0 }
            .map { it.timestamp }
            .toTypedArray()

        // gets all the values to make sure that streaks do no consist of just SKIP entries
        val values = computedEntries
            .getByInterval(from, to, skipDays)
            .filter { it.value > 0 }
            .map { it.value }
            .toTypedArray()

        if (timestamps.isEmpty()) return

        var begin = timestamps[0]
        var end = timestamps[0]
        var notSkipStreak = (values[0] != Entry.SKIP)
        for (i in 1 until timestamps.size) {
            val current = timestamps[i]
            if (current == begin.minus(1)) {
                begin = current
                if (values[i] != Entry.SKIP) notSkipStreak = true
            } else {
                if (notSkipStreak) list.add(Streak(begin, end))
                begin = current
                end = current
                notSkipStreak = (values[i] != Entry.SKIP)
<<<<<<< HEAD
=======
            }
        }
        if (notSkipStreak) list.add(Streak(begin, end))
    }

    @Synchronized
    fun isInStreaks(timestamp: Timestamp): Boolean {
        return list.any { it.isInStreak(timestamp) }
    }

    @Synchronized
    fun combineFrom(
        habitList: HabitList,
        from: Timestamp,
        to: Timestamp
    ) {
        list.clear()
        if (habitList.isEmpty) return
        var current = from
        var streakRunning = false
        var streakStart = from
        val notArchivedHabits = habitList.filter { !it.isArchived }
        while (current <= to) {
            if (notArchivedHabits.all { it.streaks.isInStreaks(current) }) {
                if (!streakRunning) {
                    streakStart = current
                    streakRunning = true
                }
            } else {
                if (streakRunning) {
                    val streakEnd = current.minus(1)
                    list.add(Streak(streakStart, streakEnd))
                    streakRunning = false
                }
>>>>>>> 0231856a
            }
            current = current.plus(1)
        }
<<<<<<< HEAD
        if (notSkipStreak) list.add(Streak(begin, end))
=======
>>>>>>> 0231856a
    }
}<|MERGE_RESOLUTION|>--- conflicted
+++ resolved
@@ -69,8 +69,6 @@
                 begin = current
                 end = current
                 notSkipStreak = (values[i] != Entry.SKIP)
-<<<<<<< HEAD
-=======
             }
         }
         if (notSkipStreak) list.add(Streak(begin, end))
@@ -105,13 +103,8 @@
                     list.add(Streak(streakStart, streakEnd))
                     streakRunning = false
                 }
->>>>>>> 0231856a
             }
             current = current.plus(1)
         }
-<<<<<<< HEAD
-        if (notSkipStreak) list.add(Streak(begin, end))
-=======
->>>>>>> 0231856a
     }
 }