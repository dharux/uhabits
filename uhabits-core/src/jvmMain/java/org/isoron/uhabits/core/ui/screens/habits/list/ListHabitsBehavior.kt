/*
 * Copyright (C) 2016-2021 Álinson Santos Xavier <git@axavier.org>
 *
 * This file is part of Loop Habit Tracker.
 *
 * Loop Habit Tracker is free software: you can redistribute it and/or modify
 * it under the terms of the GNU General Public License as published by the
 * Free Software Foundation, either version 3 of the License, or (at your
 * option) any later version.
 *
 * Loop Habit Tracker is distributed in the hope that it will be useful, but
 * WITHOUT ANY WARRANTY; without even the implied warranty of MERCHANTABILITY
 * or FITNESS FOR A PARTICULAR PURPOSE. See the GNU General Public License for
 * more details.
 *
 * You should have received a copy of the GNU General Public License along
 * with this program. If not, see <http://www.gnu.org/licenses/>.
 */
package org.isoron.uhabits.core.ui.screens.habits.list

import org.isoron.uhabits.core.commands.BlockSkippedDayCommand
import org.isoron.uhabits.core.commands.CommandRunner
import org.isoron.uhabits.core.commands.CreateRepetitionCommand
<<<<<<< HEAD
=======
import org.isoron.uhabits.core.commands.RefreshParentGroupCommand
>>>>>>> 0231856a
import org.isoron.uhabits.core.models.Entry
import org.isoron.uhabits.core.models.Entry.Companion.YES_MANUAL
import org.isoron.uhabits.core.models.Habit
import org.isoron.uhabits.core.models.HabitGroup
import org.isoron.uhabits.core.models.HabitGroupList
import org.isoron.uhabits.core.models.HabitList
import org.isoron.uhabits.core.models.HabitType
import org.isoron.uhabits.core.models.NumericalHabitType.AT_LEAST
import org.isoron.uhabits.core.models.NumericalHabitType.AT_MOST
import org.isoron.uhabits.core.models.PaletteColor
import org.isoron.uhabits.core.models.Timestamp
import org.isoron.uhabits.core.preferences.Preferences
import org.isoron.uhabits.core.tasks.ExportCSVTask
import org.isoron.uhabits.core.tasks.TaskRunner
import org.isoron.uhabits.core.utils.DateUtils.Companion.getToday
import java.io.File
import java.io.IOException
import java.util.LinkedList
import javax.inject.Inject
import kotlin.math.roundToInt

open class ListHabitsBehavior @Inject constructor(
    private val habitList: HabitList,
    private val habitGroupList: HabitGroupList,
    private val dirFinder: DirFinder,
    private val taskRunner: TaskRunner,
    private val screen: Screen,
    private val commandRunner: CommandRunner,
    private val prefs: Preferences,
    private val bugReporter: BugReporter
) {
    fun onClickHabit(h: Habit) {
        screen.showHabitScreen(h)
    }

    fun onClickHabitGroup(hgr: HabitGroup) {
        screen.showHabitGroupScreen(hgr)
    }

    fun onEdit(habit: Habit, timestamp: Timestamp?) {
        val list = if (habit.isSubHabit()) habit.group!!.habitList else habitList
        val entry = habit.computedEntries.get(timestamp!!)
        if (habit.skipDays.isDaySkipped(timestamp)) {
            commandRunner.run(BlockSkippedDayCommand())
            return
        }
        if (habit.type == HabitType.NUMERICAL) {
            val oldValue = entry.value.toDouble() / 1000
            screen.showNumberPopup(oldValue, entry.notes) { newValue: Double, newNotes: String, x: Float, y: Float ->
                val value = if (habit.skipDays.isDaySkipped(timestamp)) Entry.SKIP else (newValue * 1000).roundToInt()

                if (newValue != oldValue) {
                    if (
                        (habit.targetType == AT_LEAST && newValue >= habit.targetValue) ||
                        (habit.targetType == AT_MOST && newValue <= habit.targetValue)
                    ) {
                        screen.showConfetti(habit.color, x, y)
                    }
                }
                commandRunner.run(CreateRepetitionCommand(list, habit, timestamp, value, newNotes))
                commandRunner.run(RefreshParentGroupCommand(habit, habitGroupList))
            }
        } else {
            screen.showCheckmarkPopup(
                entry.value,
                entry.notes,
                habit.color
            ) { newValue: Int, newNotes: String, x: Float, y: Float ->
                if (newValue != entry.value && newValue == YES_MANUAL) screen.showConfetti(habit.color, x, y)
                commandRunner.run(CreateRepetitionCommand(list, habit, timestamp, newValue, newNotes))
                commandRunner.run(RefreshParentGroupCommand(habit, habitGroupList))
            }
        }
    }

    fun onExportCSV() {
        val selected: MutableList<Habit> = LinkedList()
        for (h in habitList) selected.add(h)
        val outputDir = dirFinder.getCSVOutputDir()
        taskRunner.execute(
            ExportCSVTask(habitList, selected, outputDir) { filename: String? ->
                if (filename != null) {
                    screen.showSendFileScreen(filename)
                } else {
                    screen.showMessage(
                        Message.COULD_NOT_EXPORT
                    )
                }
            }
        )
    }

    fun onFirstRun() {
        prefs.isFirstRun = false
        prefs.updateLastHint(-1, getToday())
        screen.showIntroScreen()
    }

    fun onReorderHabit(from: Habit, to: Habit) {
        if (from.group == to.group) {
            val list = from.group?.habitList ?: habitList
            taskRunner.execute { list.reorder(from, to) }
        }
    }

    fun onReorderHabitGroup(from: HabitGroup, to: HabitGroup) {
        taskRunner.execute { habitGroupList.reorder(from, to) }
    }

    fun onRepairDB() {
        taskRunner.execute {
            habitList.repair()
            screen.showMessage(Message.DATABASE_REPAIRED)
        }
    }

    fun onSendBugReport() {
        bugReporter.dumpBugReportToFile()
        try {
            val log = bugReporter.getBugReport()
            screen.showSendBugReportToDeveloperScreen(log)
        } catch (e: IOException) {
            e.printStackTrace()
            screen.showMessage(Message.COULD_NOT_GENERATE_BUG_REPORT)
        }
    }

    fun onStartup() {
        prefs.incrementLaunchCount()
        if (prefs.isFirstRun) onFirstRun()
    }

    fun onToggle(habit: Habit, timestamp: Timestamp, value: Int, notes: String, x: Float, y: Float) {
        if (habit.skipDays.isDaySkipped(timestamp)) {
            commandRunner.run(BlockSkippedDayCommand())
        } else {
<<<<<<< HEAD
            commandRunner.run(
                CreateRepetitionCommand(habitList, habit, timestamp, value, notes)
=======
            val list = if (habit.isSubHabit()) habit.group!!.habitList else habitList
            commandRunner.run(
                CreateRepetitionCommand(list, habit, timestamp, value, notes)
            )
            commandRunner.run(
                RefreshParentGroupCommand(habit, habitGroupList)
>>>>>>> 0231856a
            )
            if (value == YES_MANUAL) screen.showConfetti(habit.color, x, y)
        }
    }

    enum class Message {
        COULD_NOT_EXPORT,
        IMPORT_SUCCESSFUL,
        IMPORT_FAILED,
        DATABASE_REPAIRED,
        COULD_NOT_GENERATE_BUG_REPORT,
        FILE_NOT_RECOGNIZED
    }

    interface BugReporter {
        fun dumpBugReportToFile()

        @Throws(IOException::class)
        fun getBugReport(): String
    }

    interface DirFinder {
        fun getCSVOutputDir(): File
    }

    fun interface NumberPickerCallback {
        fun onNumberPicked(
            newValue: Double,
            notes: String,
            x: Float,
            y: Float
        )
        fun onNumberPickerDismissed() {}
    }

    fun interface CheckMarkDialogCallback {
        fun onNotesSaved(
            value: Int,
            notes: String,
            x: Float,
            y: Float
        )
        fun onNotesDismissed() {}
    }

    interface Screen {
        fun showHabitScreen(h: Habit)
        fun showHabitGroupScreen(hgr: HabitGroup)
        fun showIntroScreen()
        fun showMessage(m: Message)
        fun showNumberPopup(
            value: Double,
            notes: String,
            callback: NumberPickerCallback
        )
        fun showCheckmarkPopup(
            selectedValue: Int,
            notes: String,
            color: PaletteColor,
            callback: CheckMarkDialogCallback
        )
        fun showSendBugReportToDeveloperScreen(log: String)
        fun showSendFileScreen(filename: String)
        fun showConfetti(color: PaletteColor, x: Float, y: Float)
    }
}<|MERGE_RESOLUTION|>--- conflicted
+++ resolved
@@ -21,10 +21,7 @@
 import org.isoron.uhabits.core.commands.BlockSkippedDayCommand
 import org.isoron.uhabits.core.commands.CommandRunner
 import org.isoron.uhabits.core.commands.CreateRepetitionCommand
-<<<<<<< HEAD
-=======
 import org.isoron.uhabits.core.commands.RefreshParentGroupCommand
->>>>>>> 0231856a
 import org.isoron.uhabits.core.models.Entry
 import org.isoron.uhabits.core.models.Entry.Companion.YES_MANUAL
 import org.isoron.uhabits.core.models.Habit
@@ -161,17 +158,12 @@
         if (habit.skipDays.isDaySkipped(timestamp)) {
             commandRunner.run(BlockSkippedDayCommand())
         } else {
-<<<<<<< HEAD
-            commandRunner.run(
-                CreateRepetitionCommand(habitList, habit, timestamp, value, notes)
-=======
             val list = if (habit.isSubHabit()) habit.group!!.habitList else habitList
             commandRunner.run(
                 CreateRepetitionCommand(list, habit, timestamp, value, notes)
             )
             commandRunner.run(
                 RefreshParentGroupCommand(habit, habitGroupList)
->>>>>>> 0231856a
             )
             if (value == YES_MANUAL) screen.showConfetti(habit.color, x, y)
         }
